--- conflicted
+++ resolved
@@ -275,7 +275,6 @@
         root_store
     }
 
-<<<<<<< HEAD
     /// Probes the target and returns true is at least 1 certificate is trusted
     ///
     /// Establishes a tls connection to the target host, extracts the
@@ -333,13 +332,13 @@
                 Err(Error::from(ErrorKind::InvalidInput))
             }
         }
-=======
+    }
+
     pub fn client_config(&self) -> ClientConfig {
         rustls::ClientConfig::builder()
             .with_safe_defaults()
             .with_root_certificates(self.root_store())
             .with_no_client_auth()
->>>>>>> 3b4bfb3a
     }
 }
 
