[package]
authors = ["bunnie <bunnie@kosagi.com>"]
description = "Graphical Abstraction Manager for Xous"
edition = "2018"
name = "gam"
version = "0.1.0"

# Dependency versions enforced by Cargo.lock.
[dependencies]
com = {path = "../com"} # used by the backlight setting on the main menu thread
content-plugin-api = {path = "../content-plugin-api"}
graphics-server = {path = "../graphics-server"}
ime-plugin-api = {path = "../ime-plugin-api"}
ime-plugin-shell = {path = "../ime-plugin-shell"}
keyboard = {path = "../keyboard"}
log = "0.4.14"
<<<<<<< HEAD
log-server = {package = "xous-api-log", version = "0.1.15"}
ticktimer-server = {package = "xous-api-ticktimer", version = "0.9.14"}
trng = {path = "../trng"}
xous = "0.9.21"
xous-ipc = "0.9.21"
xous-names = {package = "xous-api-names", version = "0.9.16"}
=======
log-server = {package = "xous-api-log", version = "0.1.16"}
ticktimer-server = {package = "xous-api-ticktimer", version = "0.9.15"}
trng = {path = "../trng"}
xous = "0.9.22"
xous-ipc = "0.9.22"
xous-names = {package = "xous-api-names", version = "0.9.17"}
>>>>>>> f8a66430

num-derive = {version = "0.3.3", default-features = false}
num-traits = {version = "0.2.14", default-features = false}
rkyv = {version = "0.4.3", default-features = false, features = ["const_generics"]}

<<<<<<< HEAD
susres = {package = "xous-api-susres", version = "0.9.14"} # used for the sleep now menu item
=======
susres = {package = "xous-api-susres", version = "0.9.15"} # used for the sleep now menu item
>>>>>>> f8a66430

enum_dispatch = "0.3.7" # used for trait-based dispatch off of multiple layout objects.
locales = {path = "../../locales"}

tts-frontend = {path="../tts"}

qrcode = { version = "0.12", default-features = false }
miniz_oxide = "0.4.4"
# pix = "0.13"

# used in bip39 dialogue
hex = { version = "0.4.3", default-features = false, features = ["alloc"] }
sha2 = {path="../engine-sha512"}
digest = "0.9.0"

utralib = {version = "0.1.8", optional = true, default-features = false }

[features]
precursor = ["utralib/precursor"]
hosted = ["utralib/hosted"]
renode = ["utralib/renode"]
debugprint = []
tts = []
# default = ["debugprint"] # "debugprint"
default = []
ditherpunk = []<|MERGE_RESOLUTION|>--- conflicted
+++ resolved
@@ -14,31 +14,18 @@
 ime-plugin-shell = {path = "../ime-plugin-shell"}
 keyboard = {path = "../keyboard"}
 log = "0.4.14"
-<<<<<<< HEAD
-log-server = {package = "xous-api-log", version = "0.1.15"}
-ticktimer-server = {package = "xous-api-ticktimer", version = "0.9.14"}
-trng = {path = "../trng"}
-xous = "0.9.21"
-xous-ipc = "0.9.21"
-xous-names = {package = "xous-api-names", version = "0.9.16"}
-=======
 log-server = {package = "xous-api-log", version = "0.1.16"}
 ticktimer-server = {package = "xous-api-ticktimer", version = "0.9.15"}
 trng = {path = "../trng"}
 xous = "0.9.22"
 xous-ipc = "0.9.22"
 xous-names = {package = "xous-api-names", version = "0.9.17"}
->>>>>>> f8a66430
 
 num-derive = {version = "0.3.3", default-features = false}
 num-traits = {version = "0.2.14", default-features = false}
 rkyv = {version = "0.4.3", default-features = false, features = ["const_generics"]}
 
-<<<<<<< HEAD
-susres = {package = "xous-api-susres", version = "0.9.14"} # used for the sleep now menu item
-=======
 susres = {package = "xous-api-susres", version = "0.9.15"} # used for the sleep now menu item
->>>>>>> f8a66430
 
 enum_dispatch = "0.3.7" # used for trait-based dispatch off of multiple layout objects.
 locales = {path = "../../locales"}
