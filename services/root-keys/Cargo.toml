--- conflicted
+++ resolved
@@ -20,13 +20,8 @@
 xous-semver = "0.1.2"
 utralib = { version = "0.1.24", optional = true, default-features = false }
 
-<<<<<<< HEAD
-xous-ipc = "0.9.57"
+xous-ipc = "0.9.58"
 num-derive = { version = "0.4.1", default-features = false }
-=======
-xous-ipc = "0.9.58"
-num-derive = { version = "0.3.3", default-features = false }
->>>>>>> f0876ead
 num-traits = { version = "0.2.14", default-features = false }
 rkyv = { version = "0.4.3", default-features = false, features = [
     "const_generics",
