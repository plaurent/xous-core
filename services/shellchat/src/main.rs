#![cfg_attr(target_os = "none", no_std)]
#![cfg_attr(target_os = "none", no_main)]

/*! Detailed docs are parked under Modules/cmds "Shell Chat" below

To make your own command, copy the `ver.rs` template (for an example with argument parsing),
or snag the very simple echo template below, and put
it in the services/shellchat/src/cmds/ directory:

```Rust
use crate::{ShellCmdApi, CommonEnv};
use xous_ipc::String;

#[derive(Debug)]
pub struct Echo {
}

impl<'a> ShellCmdApi<'a> for Echo {
    cmd_api!(echo); // inserts boilerplate for command API

    fn process(&mut self, args: String::<1024>, _env: &mut CommonEnv) -> Result<Option<String::<1024>>, xous::Error> {
        Ok(Some(rest))
    }
}
```

Once you've added your command to the directory, go to the `cmds.rs` file, and follow
the four-step instructions embedded within the file, starting around line 40.

Check for more detailed docs under Modules/cmds "Shell Chat" below
*/
use log::info;

use core::fmt::Write;
use core::sync::atomic::{AtomicBool, Ordering};

use gam::UxRegistration;
use graphics_server::{Gid, Point, Rectangle, TextBounds, TextView, DrawStyle, PixelColor};
use xous::MessageEnvelope;
use xous_ipc::Buffer;

use std::thread;
use std::sync::Arc;

#[doc = include_str!("../README.md")]
mod cmds;
use cmds::*;

#[cfg(not(feature="no-codec"))]
mod oqc_test;

#[cfg(feature="nettest")]
mod nettests;

#[cfg(target_os = "xous")] // only draw "please wait" when not in hosted mode
use locales::t;
#[cfg(feature="tts")]
use tts_frontend::*;

#[cfg(feature="tracking-alloc")]
use tracking_allocator::{
    AllocationGroupId, AllocationTracker, Allocator,
};
#[cfg(feature="tracking-alloc")]
use std::alloc::System;
#[cfg(feature="tracking-alloc")]
#[global_allocator]
static GLOBAL: Allocator<System> = Allocator::system();
#[cfg(feature="tracking-alloc")]
use core::sync::atomic::AtomicIsize;
#[cfg(feature="tracking-alloc")]
struct StdoutTracker {
    pub total: AtomicIsize,
}

#[cfg(feature="tracking-alloc")]
impl AllocationTracker for StdoutTracker {
    fn allocated(&self, addr: usize, size: usize, group_id: AllocationGroupId) {
        // Allocations have all the pertinent information upfront, which you may or may not want to store for further
        // analysis. Notably, deallocations also know how large they are, and what group ID they came from, so you
        // typically don't have to store much data for correlating deallocations with their original allocation.
        self.total.store(self.total.load(Ordering::SeqCst) + size as isize, Ordering::SeqCst);
        println!(
            "allocation -> total={} addr=0x{:0x} size={} group_id={:?}",
            self.total.load(Ordering::SeqCst), addr, size, group_id
        );
    }

    fn deallocated(
        &self,
        addr: usize,
        size: usize,
        source_group_id: AllocationGroupId,
        current_group_id: AllocationGroupId,
    ) {
        // When a deallocation occurs, as mentioned above, you have full access to the address, size of the allocation,
        // as well as the group ID the allocation was made under _and_ the active allocation group ID.
        //
        // This can be useful beyond just the obvious "track how many current bytes are allocated by the group", instead
        // going further to see the chain of where allocations end up, and so on.
        self.total.store(self.total.load(Ordering::SeqCst) - size as isize, Ordering::SeqCst);
        println!(
            "deallocation -> total={} addr=0x{:0x} size={} source_group_id={:?} current_group_id={:?}",
            self.total.load(Ordering::SeqCst), addr, size, source_group_id, current_group_id
        );
    }
}
#[derive(Debug)]
struct History {
    // the history record
    pub text: String,
    // if true, this was input from the user; if false, it's a response from the shell
    pub is_input: bool,
}

#[allow(dead_code)]
struct Repl {
    // optional structures that indicate new input to the Repl loop per iteration
    // an input string
    input: Option<String>,
    // messages from other servers
    msg: Option<MessageEnvelope>,

    // record our input history
    history: Vec::<History>,
    history_len: usize,
    content: Gid,
    gam: gam::Gam,

    // variables that define our graphical attributes
    screensize: Point,
    bubble_width: u16,
    margin: Point, // margin to edge of canvas
    bubble_margin: Point, // margin of text in bubbles
    bubble_radius: u16,
    bubble_space: i16, // spacing between text bubbles

    // command environment
    env: CmdEnv,

    // our security token for making changes to our record on the GAM
    token: [u32; 4],
    #[cfg(feature="tts")]
    tts: TtsFrontend,
}
impl Repl{
    fn new(xns: &xous_names::XousNames, sid: xous::SID) -> Self {
        let gam = gam::Gam::new(xns).expect("can't connect to GAM");

        let token = gam.register_ux(UxRegistration {
            app_name: xous_ipc::String::<128>::from_str(gam::APP_NAME_SHELLCHAT),
            ux_type: gam::UxType::Chat,
            #[cfg(not(feature="tts"))]
            predictor: Some(xous_ipc::String::<64>::from_str(ime_plugin_shell::SERVER_NAME_IME_PLUGIN_SHELL)),
            #[cfg(feature="tts")]
            predictor: Some(xous_ipc::String::<64>::from_str(ime_plugin_tts::SERVER_NAME_IME_PLUGIN_TTS)),
            listener: sid.to_array(), // note disclosure of our SID to the GAM -- the secret is now shared with the GAM!
            redraw_id: ShellOpcode::Redraw.to_u32().unwrap(),
            gotinput_id: Some(ShellOpcode::Line.to_u32().unwrap()),
            audioframe_id: None,
            rawkeys_id: None,
            focuschange_id: Some(ShellOpcode::ChangeFocus.to_u32().unwrap()),
        }).expect("couldn't register Ux context for shellchat");

        let content = gam.request_content_canvas(token.unwrap()).expect("couldn't get content canvas");
        log::trace!("content canvas {:?}", content);
        let screensize = gam.get_canvas_bounds(content).expect("couldn't get dimensions of content canvas");
        log::trace!("size {:?}", screensize);
        Repl {
            input: None,
            msg: None,
            history: Vec::new(),
            history_len: 10,
            content,
            gam,
            screensize,
            bubble_width: ((screensize.x / 100) * 85) as u16, // (was 80%) width for the text bubbles
            margin: Point::new(4, 4),
            bubble_margin: Point::new(4, 4),
            bubble_radius: 4,
            bubble_space: 4,
            env: CmdEnv::new(xns),
            token: token.unwrap(),
            #[cfg(feature="tts")]
            tts: TtsFrontend::new(xns).unwrap(),
        }
    }

    /// accept a new input string
    fn input(&mut self, line: &str) -> Result<(), xous::Error> {
        self.input = Some(String::from(line));

        Ok(())
    }

    fn msg(&mut self, message: MessageEnvelope) {
        self.msg = Some(message);
    }

    fn circular_push(&mut self, item: History) {
        if self.history.len() >= self.history_len {
            self.history.remove(0);
        }
        self.history.push(item);
    }

    /// update the loop, in response to various inputs
    fn update(&mut self, was_callback: bool, init_done: bool) -> Result<(), xous::Error> {
        let debug1 = false;
        // if we had an input string, do something
        if let Some(local) = &self.input {
            let input_history = History {
                text: local.to_string(),
                is_input: true,
            };
            self.circular_push(input_history);
        }

        // AT THIS POINT: if we have other inputs, update accordingly
        // other inputs might be, for example, events that came in from other servers that would
        // side effect our commands

        // redraw UI once upon accepting all input
        if !was_callback { // don't need to redraw on a callback, save some cycles
            self.redraw(init_done).expect("can't redraw");
        }

        let mut dirty = true;
        // take the input and pass it on to the various command parsers, and attach result
        if let Some(local) = &self.input {
            log::trace!("processing line: {}", local);
            if let Some(res) = self.env.dispatch(Some(&mut xous_ipc::String::<1024>::from_str(&local)), None).expect("command dispatch failed") {
                #[cfg(feature="tts")]
                {
                    let mut output = t!("shellchat.output-tts", locales::LANG).to_string();
                    output.push_str(res.as_str().unwrap_or("UTF-8 error"));
                    self.tts.tts_simple(&output).unwrap();
                }
                let output_history = History {
                    text: String::from(res.as_str().unwrap_or("UTF-8 Error")),
                    is_input: false
                };
                self.circular_push(output_history);
            } else {
                dirty = false;
            }
        } else if let Some(msg) = &self.msg {
            log::trace!("processing callback msg: {:?}", msg);
            if let Some(res) = self.env.dispatch(None, Some(msg)).expect("callback failed") {
                #[cfg(feature="tts")]
                {
                    let mut output = t!("shellchat.output-tts", locales::LANG).to_string();
                    output.push_str(res.as_str().unwrap_or("UTF-8 error"));
                    self.tts.tts_simple(&output).unwrap();
                }
                let output_history = History {
                    text: String::from(res.as_str().unwrap_or("UTF-8 Error")),
                    is_input: false
                };
                self.circular_push(output_history);
            } else {
                dirty = false;
            }
        }

        // clear all the inputs to the loop, so we don't process them twice
        self.input = None;
        self.msg = None;
        // redraw UI now that we've responded
        if dirty {
            self.redraw(init_done).expect("can't redraw");
        }

        if debug1 {
            for h in self.history.iter() {
                info!("command history is_input: {}, text:{}", h.is_input, h.text);
            }
        }
        Ok(())
    }

    fn clear_area(&self) {
        self.gam.draw_rectangle(self.content,
            Rectangle::new_with_style(Point::new(0, 0), self.screensize,
            DrawStyle {
                fill_color: Some(PixelColor::Light),
                stroke_color: None,
                stroke_width: 0
            }
        )).expect("can't clear content area");
    }
    fn redraw(&mut self, _init_done: bool) -> Result<(), xous::Error> {
        log::trace!("going into redraw");
        self.clear_area();

        #[cfg(target_os = "xous")] // only draw "please wait" if we're not in hosted mode
        if !_init_done {
            let mut init_tv = TextView::new(
                self.content,
                TextBounds::CenteredTop(
                    Rectangle::new(
                        Point::new(0, self.screensize.y / 3 - 64),
                        Point::new(self.screensize.x, self.screensize.y / 3)
                    )
                )
            );
            init_tv.style = graphics_server::GlyphStyle::Bold;
            init_tv.draw_border = false;
            write!(init_tv.text, "{}", t!("shellchat.bootwait", locales::LANG)).ok();
            self.gam.post_textview(&mut init_tv).expect("couldn't render wait text");
            self.gam.redraw().expect("couldn't redraw screen");
        }

        // this defines the bottom border of the text bubbles as they stack up wards
        let mut bubble_baseline = self.screensize.y - self.margin.y;

        log::trace!("drawing chat history");
        // iterator returns from oldest to newest
        // .rev() iterator is from newest to oldest
        for h in self.history.iter().rev() {
            let mut bubble_tv =
                if h.is_input {
                    TextView::new(self.content,
                    TextBounds::GrowableFromBr(
                        Point::new(self.screensize.x - self.margin.x, bubble_baseline),
                        self.bubble_width))
                } else {
                    TextView::new(self.content,
                        TextBounds::GrowableFromBl(
                            Point::new(self.margin.x, bubble_baseline),
                            self.bubble_width))
                };
            if h.is_input {
                bubble_tv.border_width = 1;
            } else {
                bubble_tv.border_width = 2;
            }
            bubble_tv.draw_border = true;
            bubble_tv.clear_area = true;
            bubble_tv.rounded_border = Some(self.bubble_radius);
<<<<<<< HEAD
            bubble_tv.style = GlyphStyle::Large;
=======
            bubble_tv.style = gam::SYSTEM_STYLE;
>>>>>>> 0673ad91
            bubble_tv.margin = self.bubble_margin;
            bubble_tv.ellipsis = false; bubble_tv.insertion = None;
            write!(bubble_tv.text, "{}", h.text.as_str()).expect("couldn't write history text to TextView");
            log::trace!("posting {}", bubble_tv.text);
            self.gam.post_textview(&mut bubble_tv).expect("couldn't render bubble textview");

            if let Some(bounds) = bubble_tv.bounds_computed {
                // we only subtract 1x of the margin because the bounds were computed from a "bottom right" that already counted
                // the margin once.
                bubble_baseline -= (bounds.br.y - bounds.tl.y) + self.bubble_space + self.bubble_margin.y;
                if bubble_baseline <= 0 {
                    // don't draw history that overflows the top of the screen
                    break;
                }
            } else {
                break; // we get None on the bounds computed if the text view fell off the top of the screen
            }
        }
        log::trace!("shellchat redraw##");
        self.gam.redraw().expect("couldn't redraw screen");
        // self.gam.request_ime_redraw().expect("couldn't redraw the IME area");
        Ok(())
    }
}

////////////////// local message passing from Ux Callback
use num_traits::{ToPrimitive, FromPrimitive};

#[derive(Debug, num_derive::FromPrimitive, num_derive::ToPrimitive)]
enum ShellOpcode {
    /// a line of text has arrived
    Line = 0, // make sure we occupy opcodes with discriminants < 1000, as the rest are used for callbacks
    /// redraw our UI
    Redraw,
    /// change focus
    ChangeFocus,
    /// exit the application
    Quit,
}
//////////////////

// nothing prevents the two from being the same, other than naming conventions
pub(crate) const SERVER_NAME_SHELLCHAT: &str = "_Shell chat application_"; // used internally by xous-names
fn main () -> ! {
    #[cfg(not(feature="ditherpunk"))]
    wrapped_main();

    #[cfg(feature="ditherpunk")]
    let stack_size = 2048 * 1024;
    #[cfg(feature="ditherpunk")]
    std::thread::Builder::new()
        .stack_size(stack_size)
        .spawn(wrapped_main)
        .unwrap()
        .join()
        .unwrap()
}
fn wrapped_main() -> ! {
    log_server::init_wait().unwrap();
    log::set_max_level(log::LevelFilter::Info);
    info!("my PID is {}", xous::process::id());

    let xns = xous_names::XousNames::new().unwrap();
    // unlimited connections allowed, this is a user app and it's up to the app to decide its policy
    let shch_sid = xns.register_name(SERVER_NAME_SHELLCHAT, None).expect("can't register server");
    //log::trace!("registered with NS -- {:?}", shch_sid);

    #[cfg(feature="tts")]
    let tts = TtsFrontend::new(&xns).unwrap();

    let mut repl = Repl::new(&xns, shch_sid);
    let mut update_repl = false;
    let mut was_callback = false;

    let mut allow_redraw = true;
    let pddb_init_done = Arc::new(AtomicBool::new(false));
    repl.redraw(pddb_init_done.load(Ordering::SeqCst)).ok();
    thread::spawn({
        let pddb_init_done = pddb_init_done.clone();
        let main_conn = xous::connect(shch_sid).unwrap();
        move || {
            let pddb = pddb::Pddb::new();
            pddb.mount_attempted_blocking();
            pddb_init_done.store(true, Ordering::SeqCst);
            xous::send_message(main_conn,
                xous::Message::new_scalar(ShellOpcode::Redraw.to_usize().unwrap(), 0, 0, 0, 0)
            ).ok();
        }
    });

    log::trace!("starting main loop");
    #[cfg(feature = "autobasis-ci")]
    {
        log::info!("starting autobasis CI launcher");
        autobasis_launcher(shch_sid);
    }
    loop {
        let msg = xous::receive_message(shch_sid).unwrap();
        let shell_op: Option::<ShellOpcode> = FromPrimitive::from_usize(msg.body.id());
        log::debug!("Shellchat got message {:?}", msg);
        match shell_op {
            Some(ShellOpcode::Line) => {
                let buffer = unsafe { Buffer::from_memory_message(msg.body.memory_message().unwrap()) };
                let s = buffer.as_flat::<xous_ipc::String<4000>, _>().unwrap();
                log::trace!("shell got input line: {}", s.as_str());
                #[cfg(feature="tts")]
                {
                    let mut input = t!("shellchat.input-tts", locales::LANG).to_string();
                    input.push_str(s.as_str());
                    tts.tts_simple(&input).unwrap();
                }
                repl.input(s.as_str()).expect("REPL couldn't accept input string");
                update_repl = true; // set a flag, instead of calling here, so message can drop and calling server is released
                was_callback = false;
            }
            Some(ShellOpcode::Redraw) => {
                if allow_redraw {
                    repl.redraw(pddb_init_done.load(Ordering::SeqCst)).expect("REPL couldn't redraw");
                }
            }
            Some(ShellOpcode::ChangeFocus) => xous::msg_scalar_unpack!(msg, new_state_code, _, _, _, {
                let new_state = gam::FocusState::convert_focus_change(new_state_code);
                match new_state {
                    gam::FocusState::Background => {
                        allow_redraw = false;
                    }
                    gam::FocusState::Foreground => {
                        allow_redraw = true;
                    }
                }
            }),
            Some(ShellOpcode::Quit) => {
                log::error!("got Quit");
                break;
            }
            _ => {
                log::trace!("got unknown message, treating as callback");
                repl.msg(msg);
                update_repl = true;
                was_callback = true;
            }
        }
        if update_repl {
            repl.update(was_callback, pddb_init_done.load(Ordering::SeqCst)).expect("REPL had problems updating");
            update_repl = false;
        }
        log::trace!("reached bottom of main loop");
    }
    // clean up our program
    log::error!("main loop exit, destroying servers");
    xns.unregister_server(shch_sid).unwrap();
    xous::destroy_server(shch_sid).unwrap();
    log::trace!("quitting");
    xous::terminate_process(0)
}

#[cfg(feature="autobasis-ci")]
fn autobasis_launcher(sid: xous::SID) {
    let _ = std::thread::spawn({
        let conn = xous::connect(sid).unwrap();
        move || {
            let pddb = pddb::Pddb::new();
            pddb.is_mounted_blocking();
            let tt = ticktimer_server::Ticktimer::new().unwrap();
            tt.sleep_ms(5000).unwrap();
            let cmd = xous_ipc::String::<4000>::from_str("pddb btest");
            let buf = Buffer::into_buf(cmd).unwrap();
            buf.send(conn, ShellOpcode::Line.to_u32().unwrap()).expect("couldn't kick off the CI");
            log::info!("CI run started");
        }
    });
}<|MERGE_RESOLUTION|>--- conflicted
+++ resolved
@@ -338,11 +338,8 @@
             bubble_tv.draw_border = true;
             bubble_tv.clear_area = true;
             bubble_tv.rounded_border = Some(self.bubble_radius);
-<<<<<<< HEAD
             bubble_tv.style = GlyphStyle::Large;
-=======
-            bubble_tv.style = gam::SYSTEM_STYLE;
->>>>>>> 0673ad91
+            //bubble_tv.style = gam::SYSTEM_STYLE;
             bubble_tv.margin = self.bubble_margin;
             bubble_tv.ellipsis = false; bubble_tv.insertion = None;
             write!(bubble_tv.text, "{}", h.text.as_str()).expect("couldn't write history text to TextView");
