--- conflicted
+++ resolved
@@ -58,12 +58,10 @@
     pub fn mid(&self) -> u32 {
         ID_AUTHENTICATE as u32
     }
-<<<<<<< HEAD
-=======
 }
 
-// note to self: keep around the implementation for the key-able version of the String
-// structure, but we can lose the rkyv-able version for the external API
+// We keep XousServerName around because want to be able to index off the server name, without
+// burdening the Kernel String type with the Hash32 methods
 
 // --------------------- Taken from rkyv docs https://docs.rs/rkyv/0.3.0/rkyv/trait.Archive.html //
 #[derive(Debug, Copy, Clone)]
@@ -87,71 +85,6 @@
             core::slice::from_raw_parts(self.value.as_ptr(), self.length as usize)
         })
         .unwrap()
-    }
-}
-
-pub struct ArchivedXousServerName {
-    // This will be a relative pointer to the bytes of our string.
-    ptr: rkyv::RelPtr,
-    // The length of the archived version must be explicitly sized for
-    // 32/64-bit compatibility. Archive is not implemented for usize and
-    // isize to help you avoid making this mistake.
-    len: u32,
-}
-
-impl ArchivedXousServerName {
-    // This will help us get the bytes of our type as a str again.
-    pub fn as_str(&self) -> &str {
-        unsafe {
-            // The as_ptr() function of RelPtr will get a pointer
-            // to its memory.
-            let bytes = core::slice::from_raw_parts(self.ptr.as_ptr(), self.len as usize);
-            core::str::from_utf8_unchecked(bytes)
-        }
-    }
-}
-
-pub struct XousServerNameResolver {
-    // This will be the position that the bytes of our string are stored at.
-    // We'll use this to make the relative pointer of our ArchivedXousServerName.
-    bytes_pos: usize,
-}
-
-impl rkyv::Resolve<XousServerName> for XousServerNameResolver {
-    // This is essentially the output type of the resolver. It must match
-    // the Archived associated type in our impl of Archive for XousServerName.
-    type Archived = ArchivedXousServerName;
-
-    // The resolve function consumes the resolver and produces the archived
-    // value at the given position.
-    fn resolve(self, pos: usize, value: &XousServerName) -> Self::Archived {
-        Self::Archived {
-            // We have to be careful to add the offset of the ptr field,
-            // otherwise we'll be using the position of the ArchivedXousServerName
-            // instead of the position of the ptr. That's the reason why
-            // RelPtr::new is unsafe.
-            ptr: unsafe {
-                rkyv::RelPtr::new(
-                    pos + rkyv::offset_of!(ArchivedXousServerName, ptr),
-                    self.bytes_pos,
-                )
-            },
-            len: value.length,
-        }
-    }
-}
-
-impl rkyv::Archive for XousServerName {
-    type Archived = ArchivedXousServerName;
-    /// This is the resolver we'll return from archive.
-    type Resolver = XousServerNameResolver;
-
-    fn archive<W: rkyv::Write + ?Sized>(&self, writer: &mut W) -> Result<Self::Resolver, W::Error> {
-        // This is where we want to write the bytes of our string and return
-        // a resolver that knows where those bytes were written.
-        let bytes_pos = writer.pos();
-        writer.write(&self.value[0..(self.length as usize)])?;
-        Ok(Self::Resolver { bytes_pos })
     }
 }
 
@@ -204,49 +137,4 @@
     fn fmt(&self, f: &mut core::fmt::Formatter<'_>) -> core::fmt::Result {
         write!(f, "{}", self.to_str())
     }
-}
-
-// Allow a `&XousServerName` to be printed out
-impl core::fmt::Display for ArchivedXousServerName {
-    fn fmt(&self, f: &mut core::fmt::Formatter<'_>) -> core::fmt::Result {
-        write!(f, "{}", self.as_str())
-    }
-}
-
-// Allow a `&XousServerName` to be used anywhere that expects a `&str`
-impl AsRef<str> for ArchivedXousServerName {
-    fn as_ref(&self) -> &str {
-        self.as_str()
-    }
-}
-impl PartialEq for ArchivedXousServerName {
-    fn eq(&self, other: &Self) -> bool {
-        self.as_str() == other.as_str()
-    }
-}
-
-impl Eq for ArchivedXousServerName {}
-
-impl hash32::Hash for ArchivedXousServerName {
-    fn hash<H>(&self, state: &mut H)
-    where
-        H: Hasher,
-    {
-        Hash::hash(&self.as_str(), state)
-    }
-}
-
-impl rkyv::Unarchive<XousServerName> for ArchivedXousServerName {
-    fn unarchive(&self) -> XousServerName {
-        let mut s: XousServerName = Default::default();
-        unsafe {
-            let p = self.ptr.as_ptr() as *const u8;
-            for (i, val) in s.value.iter_mut().enumerate() {
-                *val = p.add(i).read();
-            }
-        };
-        s.length = self.len;
-        s
-    }
->>>>>>> 89aa1b4c
 }