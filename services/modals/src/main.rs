--- conflicted
+++ resolved
@@ -612,10 +612,7 @@
                         );
                         progress_action.set_state(last_percentage);
                         progress_action.set_is_progressbar(!config.user_interaction);
-<<<<<<< HEAD
-=======
                         progress_action.step = config.step;
->>>>>>> be6f898e
                         #[cfg(feature = "tts")]
                         tts.tts_simple(config.title.as_str().unwrap()).unwrap();
                         renderer_modal.modify(
