use gam::modal::*;
#[cfg(feature = "ditherpunk")]
use gam::Tile;

pub(crate) const SERVER_NAME_MODALS: &str = "_Modal Dialog Server_";

#[derive(Debug, rkyv::Archive, rkyv::Serialize, rkyv::Deserialize, Copy, Clone)]
pub struct Validation {
    pub text: TextEntryPayload,
    pub opcode: u32,
}
#[derive(num_derive::FromPrimitive, num_derive::ToPrimitive, Debug)]
pub(crate) enum ValidationOp {
    Validate,
    Quit,
}

#[derive(Debug, rkyv::Archive, rkyv::Serialize, rkyv::Deserialize, Copy, Clone)]
pub struct ManagedPromptWithFixedResponse {
    pub token: [u32; 4],
    pub prompt: xous_ipc::String<1024>,
}
#[derive(Debug, rkyv::Archive, rkyv::Serialize, rkyv::Deserialize, Copy, Clone)]
pub struct ManagedListItem {
    pub token: [u32; 4],
    pub item: ItemName,
}

#[derive(Debug, rkyv::Archive, rkyv::Serialize, rkyv::Deserialize, Copy, Clone)]
pub struct ManagedPromptWithTextResponse {
    pub token: [u32; 4],
    pub prompt: xous_ipc::String<1024>,
    pub fields: u32,
    /// placeholders
    pub placeholders: Option<[Option<xous_ipc::String<256>>; 10]>,
}

#[derive(Debug, rkyv::Archive, rkyv::Serialize, rkyv::Deserialize, Copy, Clone)]
pub struct ManagedNotification {
    pub token: [u32; 4],
    pub message: xous_ipc::String<1024>,
    // A Type 40 (177x177) qrcode with Medium data correction can encode max 3391 alphanumeric characters
    pub qrtext: Option<xous_ipc::String<3000>>,
}

#[derive(Debug, rkyv::Archive, rkyv::Serialize, rkyv::Deserialize, Copy, Clone)]
pub struct ManagedBip39 {
    pub token: [u32; 4],
    pub bip39_data: [u8; 32],
    pub bip39_len: u32,
    pub caption: Option<xous_ipc::String<1024>>,
}

#[derive(Debug, rkyv::Archive, rkyv::Serialize, rkyv::Deserialize, Copy, Clone)]
#[cfg(feature = "ditherpunk")]
pub struct ManagedImage {
    pub token: [u32; 4],
    pub tiles: [Option<Tile>; 6],
}

#[derive(Debug, rkyv::Archive, rkyv::Serialize, rkyv::Deserialize, Copy, Clone)]
pub struct ManagedProgress {
    pub token: [u32; 4],
    pub title: xous_ipc::String<1024>,
    // these are automatcally turned into percentages on a scale of 0->100%
    /// starting quanta to track (e.g. starting sector for erase).
    pub start_work: u32,
    /// end quanta to track (e.g. ending sector for erase). end is by definition the larger number than start.
    pub end_work: u32,
    /// current quanta of work. Used to int the bar, updates are just a scalar with the same value.
    pub current_work: u32,
    /// can user interact with it?
    pub user_interaction: bool,
<<<<<<< HEAD
=======
    /// how much should the slider move with each movement?
    pub step: u32,
>>>>>>> be6f898e
}

/// This isn't a terribly useful notification -- it's basically read-only, no interactivity,
/// but you can animate the text. Mainly used for testing routines. Might be modifiable
/// into something more useful with a bit of thought, but for now, MVP.
#[derive(Debug, rkyv::Archive, rkyv::Serialize, rkyv::Deserialize, Copy, Clone)]
pub struct DynamicNotification {
    pub token: [u32; 4],
    pub title: Option<xous_ipc::String<1024>>,
    pub text: Option<xous_ipc::String<2048>>,
}

/// API note: enums with explicit numbers may not have their numbers re-ordered, especially
/// not for aesthetic reasons! This is because when we assign numbers to enums, something else
/// is explicitly depending on that number in a way that will break if you change it (e.g.
/// FFI ABIs)
#[derive(num_derive::FromPrimitive, num_derive::ToPrimitive, Debug)]
pub(crate) enum Opcode {
    // these are blocking calls
    /// ask a question, get a single response from a list of defined items (radio box)
    PromptWithFixedResponse = 0,
    /// ask a question, get multiple responses from a list of defined items (check box)
    PromptWithMultiResponse = 1,
    /// simple notification
    Notification = 2,
    /// bip39 coded notification
    Bip39 = 31, // ---- note op number
    Bip39Input = 32, // ----- note op number
    Bip39Return = 33, // ----- note op number
    SliderReturn = 34,
    Slider = 35,
    /// display an image
    #[cfg(feature = "ditherpunk")]
    Image = 3,
    /// dynamic notification - a simple non-interactive notification that allows its text to be dynamically updated
    DynamicNotification = 4,
    /// listen to dynamic notification - a blocking call, meant to be called from a separate thread from the control loop
    ListenToDynamicNotification = 5,

    /// ask a question, get a free-form answer back
    PromptWithTextResponse = 6,
    /// must be used by the PromptWithTextResponse caller to acknowledge correct input
    TextResponseValid = 7,

    // these are non-blocking calls
    /// add an item to the radio box or check box. Note that all added items
    /// are cleared after the relevant "action" call happens (PromptWith[Fixed,Multi]Response)
    AddModalItem = 8,
    /// get the index of the selected radio button / checkboxes
    GetModalIndex = 9,
    /// raise a progress bar
    StartProgress = 10,
    /// update the progress bar
    DoUpdateProgress = 11,
    /// lower a progress bar
    StopProgress = 12,
    /// update a dynamic notification's text
    UpdateDynamicNotification = 13,
    /// close dynamic notification
    CloseDynamicNotification = 14,

    /// used by libraries to get the mutex on the server
    GetMutex = 15,

    // these are used internally by the modals to handle intermediate state. Do not call from the outside.
    // these were originally handled in a separate thread for deferred responses using busy-waits. They are
    // now handled with deferred responses with makes code less complicated and less load on the CPU but
    // it does expose some of the internal API mechanics to outside processes. This is fine for the modals
    // box because it's a convenience routine used by "everyone"; password boxes are always handled within
    // a given secured server so that the attack surface for these do not extend into the modals boundary.
    InitiateOp = 16,
    FinishProgress = 17,

    TextEntryReturn = 18,
    RadioReturn = 19,
    CheckBoxReturn = 20,
    NotificationReturn = 21,
    #[cfg(feature = "ditherpunk")]
    ImageReturn = 22,

    DoUpdateDynamicNotification = 23,
    DoCloseDynamicNotification = 24,
    HandleDynamicNotificationKeyhit = 25,

    ModalRedraw = 26,
    ModalKeypress = 27,
    ModalDrop = 28,
    Gutter = 29,

    Quit = 30,
}<|MERGE_RESOLUTION|>--- conflicted
+++ resolved
@@ -71,11 +71,8 @@
     pub current_work: u32,
     /// can user interact with it?
     pub user_interaction: bool,
-<<<<<<< HEAD
-=======
     /// how much should the slider move with each movement?
     pub step: u32,
->>>>>>> be6f898e
 }
 
 /// This isn't a terribly useful notification -- it's basically read-only, no interactivity,
