--- conflicted
+++ resolved
@@ -8,21 +8,12 @@
 # Dependency versions enforced by Cargo.lock.
 [dependencies]
 log = "0.4.14"
-<<<<<<< HEAD
-log-server = {package = "xous-api-log", version = "0.1.15"}
-ticktimer-server = {package = "xous-api-ticktimer", version = "0.9.14"}
-xous = "0.9.21"
-xous-ipc = "0.9.21"
-xous-names = {package = "xous-api-names", version = "0.9.16"}
-susres = {package = "xous-api-susres", version = "0.9.14"}
-=======
 log-server = {package = "xous-api-log", version = "0.1.16"}
 ticktimer-server = {package = "xous-api-ticktimer", version = "0.9.15"}
 xous = "0.9.22"
 xous-ipc = "0.9.22"
 xous-names = {package = "xous-api-names", version = "0.9.17"}
 susres = {package = "xous-api-susres", version = "0.9.15"}
->>>>>>> f8a66430
 
 # RTC dependencies
 bitflags = "1.2.1"
