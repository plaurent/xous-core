[package]
authors = ["Sean Cross <sean@xobs.io>"]
description = "Program to test the log server"
edition = "2018"
name = "log-test-client"
version = "0.1.0"

# Dependency versions enforced by Cargo.lock.
[dependencies]
<<<<<<< HEAD
xous = "0.9.21"
=======
xous = "0.9.22"
>>>>>>> f8a66430

[features]
default = []<|MERGE_RESOLUTION|>--- conflicted
+++ resolved
@@ -7,11 +7,7 @@
 
 # Dependency versions enforced by Cargo.lock.
 [dependencies]
-<<<<<<< HEAD
-xous = "0.9.21"
-=======
 xous = "0.9.22"
->>>>>>> f8a66430
 
 [features]
 default = []