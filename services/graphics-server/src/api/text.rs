use crate::api::{Gid, Point, Rectangle, GlyphStyle, Cursor};
use xous_ipc::String;
use core::ops::Add;

/// coordinates are local to the canvas, not absolute to the screen
#[derive(Debug, Copy, Clone, rkyv::Archive, rkyv::Serialize, rkyv::Deserialize)]
pub enum TextBounds {
    // fixed width and height in a rectangle
    BoundingBox(Rectangle),
    // fixed width, grows up from bottom right
    GrowableFromBr(Point, u16),
    // fixed width, grows down from top left
    GrowableFromTl(Point, u16),
    // fixed width, grows up from bottom left
    GrowableFromBl(Point, u16),
    // fixed width, grows down from top right
    GrowableFromTr(Point, u16),
    // fixed width, centered aligned top
    CenteredTop(Rectangle),
    // fixed width, centered aligned bottom
    CenteredBot(Rectangle),
}
impl TextBounds {
    pub fn translate(&self, by: Point) -> TextBounds {
        match *self {
            TextBounds::BoundingBox(mut r) => {
                r.translate(by);
                TextBounds::BoundingBox(r)
            }
            TextBounds::GrowableFromBr(origin, width) => {
                TextBounds::GrowableFromBr(origin.add(by), width)
            }
            TextBounds::GrowableFromTl(origin, width) => {
                TextBounds::GrowableFromTl(origin.add(by), width)
            }
            TextBounds::GrowableFromBl(origin, width) => {
                TextBounds::GrowableFromBl(origin.add(by), width)
            }
            TextBounds::GrowableFromTr(origin, width) => {
                TextBounds::GrowableFromTr(origin.add(by), width)
            }
            TextBounds::CenteredTop(mut r) => {
                r.translate(by);
                TextBounds::BoundingBox(r)
            }
            TextBounds::CenteredBot(mut r) => {
                r.translate(by);
                TextBounds::BoundingBox(r)
            }
        }
    }
}

#[derive(Debug, Copy, Clone, rkyv::Archive, rkyv::Serialize, rkyv::Deserialize, PartialEq)]
// operations that may be requested of a TextView when sent to GAM
pub enum TextOp {
    Nop,
    Render,
    ComputeBounds, // maybe we don't need this
}
impl From<TextOp> for usize {
    fn from(op: TextOp) -> usize {
        match op {
            TextOp::Nop => 0,
            TextOp::Render => 1,
            TextOp::ComputeBounds => 2,
        }
    }
}
impl From<usize> for TextOp {
    fn from(code: usize) -> Self {
        match code {
            1 => TextOp::Render,
            2 => TextOp::ComputeBounds,
            _ => TextOp::Nop,
        }
    }
}

// roughly 168 bytes to represent the rest of the struct, and we want to fill out the 4096 byte page with text
const TEXTVIEW_LEN: usize = 3072;
pub const TEXTVIEW_DEFAULT_STYLE: GlyphStyle = GlyphStyle::Regular;

#[derive(Copy, Clone, rkyv::Archive, rkyv::Serialize, rkyv::Deserialize)]
pub struct TextView {
    // this is the operation as specified for the GAM. Note this is different from the "op" when sent to graphics-server
    // only the GAM should be sending TextViews to the graphics-server, and a different coding scheme is used for that link.
    operation: TextOp,
    canvas: Gid,                      // GID of the canvas to draw on
    pub clip_rect: Option<Rectangle>, // this is set by the GAM to the canvas' clip_rect; needed by gfx for drawing. Note this is in screen coordinates.

    pub untrusted: bool, // render content with random stipples to indicate the strings within are untrusted
    pub token: Option<[u32; 4]>, // optional 128-bit token which is presented to prove a field's trustability
    pub invert: bool, // only trusted, token-validated TextViews will have the invert bit respected

    // offsets for text drawing -- exactly one of the following options should be specified
    // note that the TextBounds coordinate system is local to the canvas, not the screen
    pub bounds_hint: TextBounds,
    pub bounds_computed: Option<Rectangle>, // is Some(Rectangle) if bounds have been computed and text has not been modified. This is local to the canvas.
    pub overflow: Option<bool>, // indicates if the text has overflowed the canvas, set by the drawing routine
    dry_run: bool, // callers should not set; use TexOp to select. gam-side bookkeepping, set to true if no drawing is desired and we just want to compute the bounds

    pub style: GlyphStyle,
    pub cursor: Cursor,
    pub insertion: Option<i32>, // this is the insertion point offset, if it's to be drawn, on the string
    pub ellipsis: bool,

    pub draw_border: bool,
    pub clear_area: bool, // you almost always want this to be true
    pub border_width: u16,
    pub rounded_border: Option<u16>, // radius of the rounded border, if applicable
    pub margin: Point,

    // this field specifies the beginning and end of a "selected" region of text
    pub selected: Option<[u32; 2]>,

    // this field tracks the state of a busy animation, if `Some`
    pub busy_animation_state: Option<u32>,

    pub text: String<3072>,
}
impl TextView {
    pub fn new(canvas: Gid, bounds_hint: TextBounds) -> Self {
        TextView {
            canvas,
            operation: TextOp::Nop,
            untrusted: true,
            token: None,
            invert: false,
            clip_rect: None,
            bounds_hint,
            bounds_computed: None,
<<<<<<< HEAD
            style: GlyphStyle::Large,
            //style: GlyphStyle::Regular,
=======
            style: TEXTVIEW_DEFAULT_STYLE,
>>>>>>> 0673ad91
            text: String::<3072>::new(),
            cursor: Cursor::new(0, 0, 0),
            insertion: None,
            ellipsis: false,
            draw_border: true,
            border_width: 1,
            rounded_border: None,
            margin: Point { x: 4, y: 4 },
            selected: None,
            clear_area: true,
            overflow: None,
            dry_run: false,
            busy_animation_state: None,
        }
    }
    pub fn dry_run(&self) -> bool {
        self.dry_run
    }
    pub fn set_dry_run(&mut self, dry_run: bool) {
        self.dry_run = dry_run;
    }
    pub fn set_op(&mut self, op: TextOp) {
        self.operation = op;
    }
    pub fn get_op(&self) -> TextOp {
        self.operation
    }
    pub fn get_canvas_gid(&self) -> Gid {
        self.canvas
    }

    pub fn to_str(&self) -> &str {
        self.text.as_str().unwrap()
    }

    pub fn clear_str(&mut self) {
        self.text.clear()
    }

    pub fn populate_from(&mut self, t: &TextView) {
        self.canvas = t.canvas;
        self.operation = t.operation;
        self.untrusted = t.untrusted;
        self.token = t.token;
        self.invert = t.invert;
        self.bounds_hint = t.bounds_hint;
        self.bounds_computed = t.bounds_computed;
        self.style = t.style;
        self.text = t.text;
        self.cursor = t.cursor;
        self.draw_border = t.draw_border;
        self.clear_area = t.clear_area;
        self.border_width = t.border_width;
        self.rounded_border = t.rounded_border;
        self.margin = t.margin;
        self.selected = t.selected;
        self.overflow = t.overflow;
        self.clip_rect = t.clip_rect;
        self.dry_run = t.dry_run;
        self.insertion = t.insertion;
    }
}

// Allow a `&TextView` to be used anywhere that expects a `&str`
impl AsRef<str> for TextView {
    fn as_ref(&self) -> &str {
        self.to_str()
    }
}

impl core::fmt::Debug for TextView {
    fn fmt(&self, f: &mut core::fmt::Formatter<'_>) -> core::fmt::Result {
        // this should definitely be extended to print more relevant data, but for now just render the string itself
        write!(
            f,
            "{:?}, {:?}, {:?}, {:?}, dry_run: {:?}, {}",
            self.get_op(),
            self.bounds_hint,
            self.cursor,
            self.get_canvas_gid(),
            self.dry_run,
            self.to_str()
        )
    }
}

// allow printing of the text
impl core::fmt::Display for TextView {
    fn fmt(&self, f: &mut core::fmt::Formatter<'_>) -> core::fmt::Result {
        write!(f, "{}", self.to_str())
    }
}

// allow `write!()` macro on a` &TextView`
impl core::fmt::Write for TextView {
    fn write_str(&mut self, s: &str) -> core::result::Result<(), core::fmt::Error> {
        write!(self.text, "{}", s)
    }
}<|MERGE_RESOLUTION|>--- conflicted
+++ resolved
@@ -130,12 +130,8 @@
             clip_rect: None,
             bounds_hint,
             bounds_computed: None,
-<<<<<<< HEAD
             style: GlyphStyle::Large,
-            //style: GlyphStyle::Regular,
-=======
-            style: TEXTVIEW_DEFAULT_STYLE,
->>>>>>> 0673ad91
+            //style: TEXTVIEW_DEFAULT_STYLE,
             text: String::<3072>::new(),
             cursor: Cursor::new(0, 0, 0),
             insertion: None,
