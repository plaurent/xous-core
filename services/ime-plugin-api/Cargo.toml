[package]
authors = ["bunnie <bunnie@kosagi.com>"]
description = "IME Plugin Common APIs"
edition = "2018"
name = "ime-plugin-api"
version = "0.1.0"

# Dependency versions enforced by Cargo.lock.
[dependencies]
graphics-server = {path = "../graphics-server"}# this is used by the IMEF portion of the API
log = "0.4.14"
<<<<<<< HEAD
xous = "0.9.21"
xous-ipc = "0.9.21"
xous-names = {package = "xous-api-names", version = "0.9.16"}# used by the IMEF for registering listeners
=======
xous = "0.9.22"
xous-ipc = "0.9.22"
xous-names = {package = "xous-api-names", version = "0.9.17"}# used by the IMEF for registering listeners
>>>>>>> f8a66430

num-derive = {version = "0.3.3", default-features = false}
num-traits = {version = "0.2.14", default-features = false}
rkyv = {version = "0.4.3", default-features = false, features = ["const_generics"]}<|MERGE_RESOLUTION|>--- conflicted
+++ resolved
@@ -9,15 +9,9 @@
 [dependencies]
 graphics-server = {path = "../graphics-server"}# this is used by the IMEF portion of the API
 log = "0.4.14"
-<<<<<<< HEAD
-xous = "0.9.21"
-xous-ipc = "0.9.21"
-xous-names = {package = "xous-api-names", version = "0.9.16"}# used by the IMEF for registering listeners
-=======
 xous = "0.9.22"
 xous-ipc = "0.9.22"
 xous-names = {package = "xous-api-names", version = "0.9.17"}# used by the IMEF for registering listeners
->>>>>>> f8a66430
 
 num-derive = {version = "0.3.3", default-features = false}
 num-traits = {version = "0.2.14", default-features = false}
