#![cfg_attr(target_os = "none", no_std)]
#![cfg_attr(target_os = "none", no_main)]

mod mainmenu;
use keyboard::KeyMap;
use mainmenu::*;
mod appmenu;
use appmenu::*;
mod kbdmenu;
use kbdmenu::*;
mod app_autogen;
mod time;
<<<<<<< HEAD
mod wifi;
=======
mod ecup;
>>>>>>> 44afbd76

use com::api::*;
use root_keys::api::{BackupOp, BackupKeyboardLayout};
use core::fmt::Write;
use num_traits::*;
use xous::{msg_scalar_unpack, send_message, Message, CID};
use graphics_server::*;
use graphics_server::api::GlyphStyle;
use locales::t;
use gam::{GamObjectList, GamObjectType};
use chrono::prelude::*;
use crossbeam::channel::{at, select, unbounded, Receiver, Sender};

use std::collections::HashMap;
use std::sync::{Arc, Mutex};
use std::sync::atomic::{AtomicBool, Ordering};

#[cfg_attr(
    not(any(target_os = "none", target_os = "xous")),
    allow(unused_imports)
)]
use std::thread;

const SERVER_NAME_STATUS_GID: &str = "_Status bar GID receiver_";
const SERVER_NAME_STATUS: &str = "_Status_";
/// How long a backup header should persist before it is automatically deleted.
/// The interval is picked to be long enough for a user to have ample time to get the backup,
/// (even with multiple retries due to e.g. some hardware problem or logistical issue)
/// but not so long that we're likely to have expired compatibility revision data
/// in the header metadata. Initially, it's set at one day until it is automatically deleted.
const BACKUP_EXPIRATION_HOURS: i64 = 24;

#[derive(Debug, num_derive::FromPrimitive, num_derive::ToPrimitive)]
pub(crate) enum StatusOpcode {
    /// for passing battstats on to the main thread from the callback
    BattStats,
    /// indicates time for periodic update of the status bar
    Pump,
    /// Initiates a reboot
    Reboot,

    /// Raise the PDDB menu
    SubmenuPddb,
    /// Raise the App menu
    SubmenuApp,
    /// Raise the Keyboard layout menu
    SubmenuKbd,

    /// Raise the Shellchat app
    SwitchToShellchat,
    /// Switch to an app
    SwitchToApp,

    /// Set the keyboard map
    SetKeyboard,

    /// Prepare for a backup
    PrepareBackup,

    /// Tells keyboard watching thread that a new keypress happened.
    Keypress,
    /// Turns backlight off.
    TurnLightsOff,
    /// Turns backlight on.
    TurnLightsOn,
    /// Enables automatic backlight handling.
    EnableAutomaticBacklight,
    /// Disables automatic backlight handling.
    DisableAutomaticBacklight,

    /// Suspend handler from the main menu
    TrySuspend,
    /// Ship mode handler for the main menu
    BatteryDisconnect,
    /// for returning wifi stats
    WifiStats,

    /// Raise the wifi menu
    WifiMenu,
    Quit,
}

static mut CB_TO_MAIN_CONN: Option<CID> = None;
fn battstats_cb(stats: BattStats) {
    if let Some(cb_to_main_conn) = unsafe { CB_TO_MAIN_CONN } {
        let rawstats: [usize; 2] = stats.into();
        send_message(
            cb_to_main_conn,
            xous::Message::new_scalar(
                StatusOpcode::BattStats.to_usize().unwrap(),
                rawstats[0],
                rawstats[1],
                0,
                0,
            ),
        )
        .unwrap();
    }
}

pub fn pump_thread(conn: usize, pump_run: Arc<AtomicBool>) {
    let ticktimer = ticktimer_server::Ticktimer::new().unwrap();
    loop {
        if pump_run.load(Ordering::Relaxed) {
            match send_message(
                conn as u32,
                Message::new_scalar(StatusOpcode::Pump.to_usize().unwrap(), 0, 0, 0, 0),
            ) {
                Err(xous::Error::ServerNotFound) => break,
                Ok(xous::Result::Ok) => {}
                _ => panic!("unhandled error in status pump thread"),
            }
        }
        ticktimer.sleep_ms(1000).unwrap();
    }
}
fn main () -> ! {
    #[cfg(not(feature="ditherpunk"))]
    wrapped_main();

    #[cfg(feature="ditherpunk")]
    let stack_size = 1024 * 1024;
    #[cfg(feature="ditherpunk")]
    std::thread::Builder::new()
        .stack_size(stack_size)
        .spawn(wrapped_main)
        .unwrap()
        .join()
        .unwrap()
}
fn wrapped_main() -> ! {
    log_server::init_wait().unwrap();
    log::set_max_level(log::LevelFilter::Info);
    log::info!("my PID is {}", xous::process::id());

    // this kicks off the thread that services the `libstd` calls for time-related things.
    // we want this started really early, because it sanity checks the RTC and a bunch of other stuff.
    time::start_time_server();

    // ------------------ acquire the status canvas GID
    let xns = xous_names::XousNames::new().unwrap();
    // 1 connection exactly -- from the GAM to set our canvas GID
    let status_gam_getter = xns
        .register_name(SERVER_NAME_STATUS_GID, Some(1))
        .expect("can't register server");
    let mut canvas_gid: [u32; 4] = [0; 4];
    // wait unil we're assigned a GID -- this is a one-time message from the GAM
    let msg = xous::receive_message(status_gam_getter).unwrap();
    log::trace!("GID assignment message: {:?}", msg);
    xous::msg_scalar_unpack!(msg, g0, g1, g2, g3, {
        canvas_gid[0] = g0 as u32;
        canvas_gid[1] = g1 as u32;
        canvas_gid[2] = g2 as u32;
        canvas_gid[3] = g3 as u32;
    });
    match xns.unregister_server(status_gam_getter) {
        Err(e) => {
            log::error!("couldn't unregister getter server: {:?}", e);
        }
        _ => {}
    }
    xous::destroy_server(status_gam_getter).unwrap();

    // ------------------ lay out our public API infrastructure
    // ok, now that we have a GID, we can continue on with our merry way
    let status_gid: Gid = Gid::new(canvas_gid);
     // allow only one connection, from keyboard to us.
    let status_sid = xns.register_name(SERVER_NAME_STATUS, Some(1)).unwrap();
    // create a connection for callback hooks
    let cb_cid = xous::connect(status_sid).unwrap();
    unsafe { CB_TO_MAIN_CONN = Some(cb_cid) };
    let pump_run = Arc::new(AtomicBool::new(false));
    let pump_conn = xous::connect(status_sid).unwrap();
    let _ = thread::spawn({
        let pump_run = pump_run.clone();
        move || {
            pump_thread(pump_conn as _, pump_run);
        }
    });
    // used to show notifications, e.g. can't sleep while power is engaged.
    let modals = modals::Modals::new(&xns).unwrap();

    // ------------------ start a 'gutter' thread to handle incoming events while we go through the boot/autoupdate process
    let gutter = thread::spawn({
        let gutter_sid = status_sid.clone();
        move || {
            loop {
                let msg = xous::receive_message(gutter_sid).unwrap();
                let opcode: Option<StatusOpcode> = FromPrimitive::from_usize(msg.body.id());
                log::info!("Guttering {:?}", opcode);
                match opcode {
                    Some(StatusOpcode::Quit) => {
                        xous::return_scalar(msg.sender, 1).ok();
                        break;
                    }
                    _ => () // ignore everything else.
                }
            }
        }
    });

    // ------------------ render initial graphical display, so we don't seem broken on boot
    let gam = gam::Gam::new(&xns).expect("|status: can't connect to GAM");
    let ticktimer = ticktimer_server::Ticktimer::new().expect("Couldn't connect to Ticktimer");
    let susres = susres::Susres::new_without_hook(&xns).unwrap();
    let mut netmgr = net::NetManager::new();

    // screensize is controlled by the GAM, it's set in main.rs near the top
    let screensize = gam
        .get_canvas_bounds(status_gid)
        .expect("|status: Couldn't get canvas size");
    // layout: 336 px wide
    // 0                   150 150 200
    // Feb 05 15:00 (00:06:23) xxxx     3.72V/-100mA/99%
    const CPU_BAR_WIDTH: i16 = 46;
    const CPU_BAR_OFFSET: i16 = 8;
    let time_rect = Rectangle::new_with_style(
        Point::new(0, 0),
        Point::new(screensize.x / 2 - CPU_BAR_WIDTH / 2 - 1 + CPU_BAR_OFFSET, screensize.y / 2 - 1),
        DrawStyle::new(PixelColor::Light, PixelColor::Light, 0)
    );
    let cpuload_rect = Rectangle::new_with_style(
        Point::new(screensize.x / 2 - CPU_BAR_WIDTH / 2 + CPU_BAR_OFFSET, 0),
        Point::new(screensize.x / 2 + CPU_BAR_WIDTH / 2 + CPU_BAR_OFFSET, screensize.y / 2 + 1),
        DrawStyle::new(PixelColor::Light, PixelColor::Dark, 1),
    );
    let stats_rect = Rectangle::new_with_style(
        Point::new(screensize.x / 2 + CPU_BAR_WIDTH / 2 + 1 + CPU_BAR_OFFSET, 0),
        Point::new(screensize.x, screensize.y / 2 - 1),
        DrawStyle::new(PixelColor::Light, PixelColor::Light, 0),
    );

    log::debug!("|status: building textview objects");
    // build uptime text view: left half of status bar
    let mut uptime_tv = TextView::new(
        status_gid,
        TextBounds::GrowableFromTl(time_rect.tl(), time_rect.width() as _),
    );
    uptime_tv.untrusted = false;
    uptime_tv.style = GlyphStyle::Regular;
    uptime_tv.draw_border = false;
    uptime_tv.margin = Point::new(3, 0);
    write!(uptime_tv, "{}", t!("secnote.startup", xous::LANG)).expect("|status: couldn't init uptime text");
    gam.post_textview(&mut uptime_tv)
        .expect("|status: can't draw battery stats");
    log::debug!("|status: screensize as reported: {:?}", screensize);
    log::debug!("|status: uptime initialized to '{:?}'", uptime_tv);

    // build battstats text view: right half of status bar
    let mut battstats_tv = TextView::new(
        status_gid,
        TextBounds::GrowableFromTr(stats_rect.tr(), stats_rect.width() as _),
    );
    battstats_tv.style = GlyphStyle::Regular;
    battstats_tv.draw_border = false;
    battstats_tv.margin = Point::new(0, 0);
    gam.post_textview(&mut battstats_tv)
        .expect("|status: can't draw battery stats");

    // initialize to some "sane" mid-point defaults, so we don't trigger errors later on before the first real battstat reading comes
    let mut stats = BattStats {
        voltage: 3700,
        soc: 50,
        current: 0,
        remaining_capacity: 650,
    };

    let llio = llio::Llio::new(&xns);
    let usb_hid = usb_device_xous::UsbHid::new();

    log::debug!("usb unlock notice...");
    let (dl, _) = usb_hid.debug_usb(None).unwrap();
    let mut debug_locked = dl;
    // build security status textview
    let mut security_tv = TextView::new(
        status_gid,
        TextBounds::BoundingBox(Rectangle::new(
            Point::new(0, screensize.y / 2 + 1),
            Point::new(screensize.x, screensize.y),
        )),
    );
    security_tv.style = GlyphStyle::Regular;
    security_tv.draw_border = false;
    security_tv.margin = Point::new(0, 0);
    security_tv.token = gam.claim_token(gam::STATUS_BAR_NAME).expect("couldn't request token"); // this is a shared magic word to identify this process
    security_tv.clear_area = true;
    security_tv.invert = true;
    write!(&mut security_tv, "{}", t!("secnote.startup", xous::LANG)).unwrap();
    gam.post_textview(&mut security_tv).unwrap();
    gam.draw_line(status_gid, Line::new_with_style(
        Point::new(0, screensize.y), screensize,
        DrawStyle::new(PixelColor::Light, PixelColor::Light, 1))).unwrap();
    log::trace!("status redraw## initial");
    gam.redraw().unwrap(); // initial boot redraw

    // ------------------------ measure current security state and adjust messaging
    let sec_notes = Arc::new(Mutex::new(HashMap::new()));
    let mut last_sec_note_index = 0;
    let mut last_sec_note_size = 0;
    if !debug_locked {
        sec_notes.lock().unwrap().insert(
            "secnote.usb_unlock".to_string(),
            t!("secnote.usb_unlock", xous::LANG).to_string(),
        );
    }

    // --------------------------- spawn a time UX manager thread
    let time_sid = xous::create_server().unwrap();
    let time_cid = xous::connect(time_sid).unwrap();
    time::start_time_ux(time_sid);
    // this is used by the main loop to get the localtime to show on the status bar
    let mut localtime = llio::LocalTime::new();

    // ---------------------------- connect to the com & root keys server (prereq for menus)
    let keys = Arc::new(Mutex::new(
        root_keys::RootKeys::new(&xns, None)
            .expect("couldn't connect to root_keys to query initialization state"),
    ));
    let mut com = com::Com::new(&xns).expect("|status: can't connect to COM");

    // ---------------------------- build menus
    // used to hide time when the PDDB is not mounted
    let pddb_poller = pddb::PddbMountPoller::new();
    // these menus stake a claim on some security-sensitive connections; occupy them upstream of trying to do an update
    log::debug!("starting main menu thread");
    let main_menu_sid = xous::create_server().unwrap();
    let status_cid = xous::connect(status_sid).unwrap();
    let menu_manager = create_main_menu(keys.clone(), main_menu_sid, status_cid, &com, time_cid);
    create_app_menu(xous::connect(status_sid).unwrap());
    let kbd_mgr = xous::create_server().unwrap();
    let kbd_menumatic = create_kbd_menu(xous::connect(status_sid).unwrap(), kbd_mgr);
    let kbd = keyboard::Keyboard::new(&xns).unwrap();

    // ---------------------------- Automatic backlight-related variables.
    // must be upstream of the update check, because we need to occupy the keyboard
    // server slot to prevent e.g. a keyboard logger from taking our passwords!
    kbd.register_observer(
        SERVER_NAME_STATUS,
        StatusOpcode::Keypress.to_u32().unwrap() as usize,
    );

    let enabled = Arc::new(Mutex::new(false));
    let (tx, rx): (Sender<BacklightThreadOps>, Receiver<BacklightThreadOps>) = unbounded();

    let rx = Box::new(rx);

    let thread_already_running = Arc::new(Mutex::new(false));
    let thread_conn = xous::connect(status_sid).unwrap();

    // ------------------------ check firmware status and apply updates
    // all security sensitive servers must be occupied at this point in time.
    // in debug mode, anyone could, in theory, connect to and trigger an EC update, given this permissive policy.
    #[cfg(feature="dbg-ecupdate")]
    let ecup_sid = xns.register_name("__ECUP server__", None).unwrap(); // do not change name, it is referred to in shellchat
    #[cfg(not(feature="dbg-ecupdate"))]
    let ecup_sid = xous::create_server().unwrap(); // totally private in this mode
    let _ = thread::spawn({
        move || {
            ecup::ecupdate_thread(ecup_sid);
        }
    });
    let ecup_conn = xous::connect(ecup_sid).unwrap();
    // check & automatically apply any EC updates
    let mut ec_updated = false;
    let mut soc_updated = false;
    match send_message(ecup_conn,
        Message::new_blocking_scalar(ecup::UpdateOp::UpdateAuto.to_usize().unwrap(), 0, 0, 0, 0)
    ).expect("couldn't send auto update command") {
        xous::Result::Scalar1(r) => {
            match FromPrimitive::from_usize(r) {
                Some(ecup::UpdateResult::AutoDone) => {
                    // question: do we want to put something there that confirms that the reported EC firmware
                    // at this point matches the intended update? we /could/ do that, but if it fails then how?
                    ec_updated = true;
                    // restore interrupts and connection manager
                    llio.com_event_enable(true).ok();
                    netmgr.reset();
                    netmgr.connection_manager_run().ok();
                }
                Some(ecup::UpdateResult::NothingToDo) => log::info!("EC update check: nothing to do, firmware is up to date."),
                Some(ecup::UpdateResult::Abort) => {
                    modals.show_notification(t!("ecup.abort", xous::LANG), None).unwrap();
                }
                // note: invalid package triggers a pop-up in the update procedure, so we don't need to pop one up here.
                Some(ecup::UpdateResult::PackageInvalid) => log::error!("EC firmware package did not validate"),
                None => log::error!("invalid return code from EC update check"),
            }
        }
        _ => log::error!("Invalid return type from UpdateAuto"),
    }
    #[cfg(not(feature="dbg-ecupdate"))]
    { // if we're not debugging, quit the updater thread -- might as well free up the memory and connections if the thread is not callable
    // this frees up 28-40k runtime RAM + 1 connection in the status thread.
        send_message(ecup_conn,
            Message::new_blocking_scalar(ecup::UpdateOp::Quit.to_usize().unwrap(), 0, 0, 0, 0)
        ).expect("couldn't quit updater thread");
        unsafe{xous::disconnect(ecup_conn).ok()};
    }

    // check for backups after EC updates, but before we check for gateware updates
    let mut backup_time: Option<DateTime::<Utc>> = None;
    let mut restore_running = false;
    let restore_header = keys.lock().unwrap().get_restore_header();
    match restore_header {
        Ok(Some(header)) => {
            log::info!("Restore header op: {:?}", header.op);
            match header.op {
                BackupOp::Restore => {
                    // set the keyboard layout according to the restore record.
                    let map_deserialize: BackupKeyboardLayout = header.kbd_layout.into();
                    let map: KeyMap = map_deserialize.into();
                    log::info!("Keyboard layout set to {:?} by restore process.", map);
                    kbd.set_keymap(map).ok();

                    let backup_dna = u64::from_le_bytes(header.dna);
                    if backup_dna != llio.soc_dna().unwrap() {
                        log::info!("This will be a two-stage restore because this is to a new device.");
                        log::info!("backup_dna is 0x{:x}", backup_dna);
                        log::info!("reported dna is 0x{:x}", llio.soc_dna().unwrap());
                    }
                    keys.lock().unwrap().do_restore_backup_ux_flow();
                    // if the DNA matches the backup, the backup header is automatically erased.
                    restore_running = true;
                }
                BackupOp::RestoreDna => {
                    let pddb = pddb::Pddb::new();
                    let backup_dna = u64::from_le_bytes(header.dna);
                    match pddb.rekey_pddb(pddb::PddbRekeyOp::FromDnaFast(backup_dna)) {
                        Ok(_) => {
                            // once this step is done & successful, we have to erase the backup block to avoid re-doing this flow
                            keys.lock().unwrap().do_erase_backup();
                            log::info!("Rekey of PDDB to current device completed successfully")
                        },
                        Err(e) => {
                            modals.show_notification(&format!("{}{:?}", t!("rekey.fail", xous::LANG), e), None).ok();
                            log::error!("Backup was aborted. Reason: {:?}", e);
                        }
                    }
                }
                BackupOp::Backup => {
                    // once we have unlocked the PDDB and know our timezone, we'll compare the embedded timestamp to
                    // our current time, and delete the backup if it's too old.
                    backup_time = Some(
                        chrono::DateTime::<Utc>::from_utc(
                            NaiveDateTime::from_timestamp(header.timestamp as i64, 0),
                            chrono::offset::Utc
                        )
                    );
                }
                _ => log::warn!("backup record was found, but it has an improper operation field: {:?}", header.op),
            }
        }
        _ => {}, // no backup header found, continue with boot
    }

    // check for gateware updates
    let staged_sv = match keys.lock().unwrap().staged_semver() {
        Ok(sv) => {
            log::info!("Staged gateware version: {:?}", sv);
            Some(sv)
        },
        Err(xous::Error::InvalidString) => {log::info!("No staged gateware found; metadata is blank"); None},
        _ => {log::error!("Internal error reading staged gateware semantic version"); None},
    };
    if !keys.lock().unwrap().is_initialized().unwrap() {
        sec_notes.lock().unwrap().insert(
            "secnotes.no_keys".to_string(),
            t!("secnote.no_keys", xous::LANG).to_string(),
        );
        if !restore_running {
            if let Some(staged) = staged_sv {
                let soc = llio.soc_gitrev().expect("error querying SoC gitrev; this is fatal");
                if staged > soc { // we have a staged update, and no root keys. Just try to do the update.
                    if keys.lock().unwrap().try_nokey_soc_update() {
                        log::info!("No-touch SoC update successful");
                        soc_updated = true;
                    } else {
                        log::info!("No-touch SoC update was called, but then aborted");
                    }
                }
            }
            if !keys.lock().unwrap().is_dont_ask_set().unwrap_or(false) {
                keys.lock().unwrap().do_init_keys_ux_flow();
            }
        }
    } else if !restore_running {
        log::info!("checking gateware signature...");
        thread::spawn({
            let clone = Arc::clone(&sec_notes);
            let keys = Arc::clone(&keys);
            move || {
                if let Some(pass) = keys
                    .lock()
                    .unwrap()
                    .check_gateware_signature()
                    .expect("couldn't issue gateware check call")
                {
                    if !pass {
                        let mut sn = clone.lock().unwrap();
                        sn.insert(
                            "secnotes.gateware_fail".to_string(),
                            t!("secnote.gateware_fail", xous::LANG).to_string(),
                        );
                    }
                } else {
                    let mut sn = clone.lock().unwrap();
                    sn.insert(
                        "secnotes.state_fail".to_string(),
                        t!("secnote.state_fail", xous::LANG).to_string(),
                    );
                }
            }
        });
        if let Some(staged) = staged_sv {
            let soc = llio.soc_gitrev().expect("error querying SoC gitrev; this is fatal");
            if (staged > soc) && !soc_updated { // if the soc was updated, we should reboot before we try this
                if keys.lock().unwrap().prompt_for_update() {
                    // prompt to apply the update
                    modals.add_list_item(t!("rootkeys.gwup.yes", xous::LANG)).expect("couldn't build radio item list");
                    modals.add_list_item(t!("rootkeys.gwup.no", xous::LANG)).expect("couldn't build radio item list");
                    modals.add_list_item(t!("socup.ignore", xous::LANG)).expect("couldn't build radio item list");
                    match modals.get_radiobutton(t!("socup.candidate", xous::LANG)) {
                        Ok(response) => {
                            if response.as_str() == t!("rootkeys.gwup.yes", xous::LANG) {
                                keys.lock().unwrap().do_update_gw_ux_flow_blocking();
                                soc_updated = true;
                            } else if response.as_str() == t!("socup.ignore", xous::LANG) {
                                keys.lock().unwrap().set_update_prompt(false);
                            }
                        }
                        _ => (),
                    }
                }
            }
        }
    };
    sec_notes.lock().unwrap().insert("current_app".to_string(), format!("Running: Shellchat").to_string()); // this is the default app on boot
    if ec_updated {
        netmgr.reset(); // have to do this to get the net manager stack into a known state after reset
    }
    if soc_updated {
        log::info!("Soc update was triggered, UX flow should be running now...");
    }
    // now that all the auto-update interaction is done, exit the gutter server. From
    // this point forward, messages will pile up in the status queue, until the main loop starts.
    send_message(cb_cid, Message::new_blocking_scalar(
        StatusOpcode::Quit.to_usize().unwrap(),
        0, 0, 0, 0,)
    ).expect("couldn't exit the gutter server");
    gutter.join().expect("status boot gutter server did not exit gracefully");

    // --------------------------- graphical loop timing
    let mut stats_phase: usize = 0;

    let charger_pump_interval = 180;
    let batt_interval;
    let secnotes_interval;
    if cfg!(feature = "braille") {
        // lower the status output rate for braille mode - it's invisible anyways, this is mainly for the debug configuration
        batt_interval = 60;
        secnotes_interval = 30;
    } else {
        batt_interval = 4;
        secnotes_interval = 4;
    }
    let mut battstats_phase = true;
    let mut secnotes_force_redraw = false;

    // --------------------------- sync to COM
    // the EC gets reset by the Net crate on boot to ensure that the state machines are synced up
    // this takes a few seconds, so we have a dead-wait here. This is a good spot for it because
    // the status bar reads "booting up..." during this period.
    log::debug!("syncing with COM");
    com.ping(0).unwrap(); // this will block until the COM is ready to take events
    com.hook_batt_stats(battstats_cb)
        .expect("|status: couldn't hook callback for events from COM");
    // prime the loop
    com.req_batt_stats()
        .expect("Can't get battery stats from COM");

    // ---------------------- final cleanup before entering main loop
    log::debug!("subscribe to wifi updates");
    netmgr.wifi_state_subscribe(cb_cid, StatusOpcode::WifiStats.to_u32().unwrap()).unwrap();
    let mut wifi_status: WlanStatus = WlanStatus::from_ipc(WlanStatusIpc::default());

    #[cfg(feature="tts")]
    thread::spawn({
        move || {
            // indicator of boot-up for blind users
            let tt = ticktimer_server::Ticktimer::new().unwrap();
            tt.sleep_ms(1500).unwrap();
            let xns = xous_names::XousNames::new().unwrap();
            let llio = llio::Llio::new(&xns);
            llio.vibe(llio::VibePattern::Double).unwrap();
        }
    });
    log::info!("|status: starting main loop"); // don't change this -- factory test looks for this exact string

    // add a security note if we're booting with a "zero key"
    match keys.lock().unwrap().is_zero_key().expect("couldn't query zero key status") {
        Some(q) => match q {
            true => {
                sec_notes.lock().unwrap().insert(
                    "secnote.zero_key".to_string(),
                    t!("secnote.zero_key", xous::LANG).to_string(),
                );
            },
            false => {},
        }
        None => {
            {} // could be bbram, could be an error. could be keys are secured and disabled for readout. could be disabled-readout zero keys!
        }
    }
    #[cfg(any(target_os = "none", target_os = "xous"))]
    llio.clear_wakeup_alarm().unwrap(); // this is here to clear any wake-up alarms that were set by a prior coldboot command

<<<<<<< HEAD
    wifi::start_background_thread();
=======
    // spawn a thread to auto-mount the PDDB
    let _ = thread::spawn({
        move || {
            let tt = ticktimer_server::Ticktimer::new().unwrap();
            tt.sleep_ms(2000).unwrap(); // a brief pause, to allow the other startup bits to finish running
            pddb::Pddb::new().try_mount();
        }
    });
>>>>>>> 44afbd76

    pump_run.store(true, Ordering::Relaxed); // start status thread updating
    loop {
        let msg = xous::receive_message(status_sid).unwrap();
        let opcode: Option<StatusOpcode> = FromPrimitive::from_usize(msg.body.id());
        log::debug!("{:?}", opcode);
        match opcode {
            Some(StatusOpcode::EnableAutomaticBacklight) => {
                *enabled.lock().unwrap() = true;

                // second: delete the first three elements off the menu
                menu_manager.delete_item(t!("mainmenu.backlighton", xous::LANG));
                menu_manager.delete_item(t!("mainmenu.backlightoff", xous::LANG));
                menu_manager.delete_item(t!("mainmenu.autobacklighton", xous::LANG));

                // third: add a "disable automatic backlight element"
                menu_manager.insert_item(gam::MenuItem {
                    name: xous_ipc::String::from_str(t!("mainmenu.autobacklightoff", xous::LANG)),
                    action_conn: Some(status_cid),
                    action_opcode: StatusOpcode::DisableAutomaticBacklight.to_u32().unwrap(),
                    action_payload: gam::MenuPayload::Scalar([0, 0, 0, 0]),
                    close_on_select: true,
                }, 0);
            }
            Some(StatusOpcode::DisableAutomaticBacklight) => {
                *enabled.lock().unwrap() = false;
                tx.send(BacklightThreadOps::Stop).unwrap();

                // second: delete the first element off the menu.
                menu_manager.delete_item(t!("mainmenu.autobacklightoff", xous::LANG));

                // third: construct an array of the new elements to add to the menu.
                let new_elems = [
                    gam::MenuItem {
                        name: xous_ipc::String::from_str(t!("mainmenu.backlighton", xous::LANG)),
                        action_conn: Some(com.conn()),
                        action_opcode: com.getop_backlight(),
                        action_payload: gam::MenuPayload::Scalar([191 >> 3, 191 >> 3, 0, 0]),
                        close_on_select: true,
                    },
                    gam::MenuItem {
                        name: xous_ipc::String::from_str(t!("mainmenu.backlightoff", xous::LANG)),
                        action_conn: Some(com.conn()),
                        action_opcode: com.getop_backlight(),
                        action_payload: gam::MenuPayload::Scalar([0, 0, 0, 0]),
                        close_on_select: true,
                    },
                    gam::MenuItem {
                        name: xous_ipc::String::from_str(t!("mainmenu.autobacklighton", xous::LANG)),
                        action_conn: Some(status_cid),
                        action_opcode: StatusOpcode::EnableAutomaticBacklight.to_u32().unwrap(),
                        action_payload: gam::MenuPayload::Scalar([0, 0, 0, 0]),
                        close_on_select: true,
                    }
                ];

                new_elems.iter().enumerate().for_each(|(index, element)| {let _ = menu_manager.insert_item(*element, index);});
            }
            Some(StatusOpcode::BattStats) => msg_scalar_unpack!(msg, lo, hi, _, _, {
                stats = [lo, hi].into();
                battstats_tv.clear_str();
                // have to clear the entire rectangle area, because the SSID has a variable width and can be much wider or shorter than battstats
                gam.draw_rectangle(status_gid, stats_rect).ok();

                // 0xdddd and 0xffff are what are returned when the EC is too busy to respond/hung, or in reset, respectively
                if stats.current == -8739 /* 0xdddd */
                || stats.voltage == 0xdddd || stats.voltage == 0xffff
                || stats.soc == 0xdd || stats.soc == 0xff {
                    write!(&mut battstats_tv, "{}", t!("stats.measuring", xous::LANG)).unwrap();
                } else {
                    // toggle between two views of the data every time we have a status update
                    let mut wattage_mw = (stats.current as i32 * stats.voltage as i32) / 1000i32;
                    let sign = if wattage_mw > 5 {
                        '\u{2b06}' // up arrow
                    } else if wattage_mw < -5 {
                        '\u{2b07}' // down arrow
                    } else {
                        '\u{1f50c}' // plugged in icon (e.g., fully charged, running on wall power now)
                    };
                    wattage_mw = wattage_mw.abs();
                    if battstats_phase {
                        write!(&mut battstats_tv, "{}.{:02}W{}{}.{:02}V {}%",
                        wattage_mw / 1000, wattage_mw % 1000,
                        sign,
                        stats.voltage as u32 / 1000, (stats.voltage as u32 % 1000) / 10, // 2 decimal places
                        stats.soc).unwrap();
                    } else {
                        if let Some(ssid) = wifi_status.ssid {
                            write!(
                                &mut battstats_tv,
                                "{} -{}dBm",
                                ssid.name.as_str().unwrap_or("UTF-8 Erorr"),
                                ssid.rssi,
                            ).unwrap();
                        } else {
                            write!(
                                &mut battstats_tv,
                                "{}",
                                t!("stats.disconnected", xous::LANG)
                            ).unwrap();
                        }
                    }
                }
                gam.post_textview(&mut battstats_tv)
                    .expect("|status: can't draw battery stats");
                if let Some(bounds) = battstats_tv.bounds_computed {
                    if bounds.height() as i16 > screensize.y / 2 + 1 {
                        // the clipping rectangle limits the bounds to the overall height of the status area, so
                        // the overlap between status and secnotes must be managed within this server
                        log::info!("Status text overstepped its intended bound. Forcing secnotes redraw.");
                        secnotes_force_redraw = true;
                    }
                }
                battstats_phase = !battstats_phase;
            }),
            Some(StatusOpcode::WifiStats) => {
                let buffer = unsafe {
                    xous_ipc::Buffer::from_memory_message(msg.body.memory_message().unwrap())
                };
                wifi_status = WlanStatus::from_ipc(buffer.to_original::<com::WlanStatusIpc, _>().unwrap());
            },
            Some(StatusOpcode::WifiMenu) => {
                ticktimer.sleep_ms(100).ok(); // yield for a moment to allow the previous menu to close
                gam.raise_menu(gam::WIFI_MENU_NAME).unwrap();
            },
            Some(StatusOpcode::Pump) => {
                let elapsed_time = ticktimer.elapsed_ms();
                { // update the CPU load bar
                    let mut draw_list = GamObjectList::new(status_gid);
                    draw_list.push(GamObjectType::Rect(cpuload_rect)).unwrap();
                    let (latest_activity, period) = llio
                        .activity_instantaneous()
                        .expect("couldn't get CPU activity");
                    let activity_to_width = if period == 0 {
                        cpuload_rect.width() as i16 - 4
                    } else {
                        (((latest_activity as u64) * 1000u64 * (cpuload_rect.width() as u64 - 4)) / (period as u64 * 1000u64)) as i16
                    };
                    draw_list.push(GamObjectType::Rect(
                        Rectangle::new_coords_with_style(
                            cpuload_rect.tl().x + 2,
                            cpuload_rect.tl().y + 2,
                            cpuload_rect.tl().x + 2 + (activity_to_width).min(cpuload_rect.width() as i16 - 4),
                            cpuload_rect.br().y - 2,
                            DrawStyle::new(PixelColor::Dark, PixelColor::Dark, 0))
                    )).unwrap();
                    gam.draw_list(draw_list).expect("couldn't draw object list");
                }

                // update the security status, if any
                let (is_locked, force_update) = usb_hid.debug_usb(None).unwrap();
                if (debug_locked != is_locked)
                    || force_update || secnotes_force_redraw
                    || sec_notes.lock().unwrap().len() != last_sec_note_size
                    || /*(sec_notes.lock().unwrap().len() > 1) // force the redraw periodically to clean up any tb overflow from uptime
                        &&*/ ((stats_phase % secnotes_interval) == 0)
                {
                    log::debug!("updating lock state text");
                    if debug_locked != is_locked {
                        if is_locked {
                            sec_notes
                                .lock()
                                .unwrap()
                                .remove(&"secnote.usb_unlock".to_string()); // this is the key, not the value to remove
                        } else {
                            sec_notes.lock().unwrap().insert(
                                "secnotes.usb_unlock".to_string(),
                                t!("secnote.usb_unlock", xous::LANG).to_string(),
                            );
                        }
                        debug_locked = is_locked;
                    }

                    if sec_notes.lock().unwrap().len() != last_sec_note_size {
                        last_sec_note_size = sec_notes.lock().unwrap().len();
                        if last_sec_note_size > 0 {
                            last_sec_note_index = last_sec_note_size - 1;
                        }
                    }

                    security_tv.clear_str();
                    if last_sec_note_size > 0 {
                        for (index, v) in sec_notes.lock().unwrap().values().enumerate() {
                            if index == last_sec_note_index {
                                write!(&mut security_tv, "{}", v.as_str()).unwrap();
                                last_sec_note_index =
                                    (last_sec_note_index + 1) % last_sec_note_size;
                                break;
                            }
                        }
                    } else {
                        write!(&mut security_tv, "{}", t!("secnote.allclear", xous::LANG)).unwrap();
                    }

                    secnotes_force_redraw = false;
                    gam.post_textview(&mut security_tv).unwrap();
                    gam.draw_line(status_gid, Line::new_with_style(
                        Point::new(0, screensize.y), screensize,
                        DrawStyle::new(PixelColor::Light, PixelColor::Light, 1))).unwrap();
                }
                if (stats_phase % batt_interval) == (batt_interval - 1) {
                    com.req_batt_stats()
                        .expect("Can't get battery stats from COM");
                }
                if (stats_phase % charger_pump_interval) == 1 {
                    // stagger periodic tasks
                    // confirm that the charger is in the right state.
                    if stats.soc < 95 || stats.remaining_capacity < 1000 {
                        // only request if we aren't fully charged, either by SOC or capacity metrics
                        if (llio.adc_vbus().unwrap() as u32) * 503 > 445_000 { // 0.005033 * 100_000 against 4.45V * 100_000
                            // 4.45V is our threshold for deciding if a cable is present
                            // charging cable is present
                            if !com.is_charging().expect("couldn't check charging state") {
                                // not charging, but cable is present
                                log::debug!("Charger present, but not currently charging. Automatically requesting charge start.");
                                com.request_charging()
                                    .expect("couldn't send charge request");
                            }
                        }
                    }
                }
                { // update the time field
                    // have to clear the entire rectangle area, because the text has a variable width and dirty text will remain if the text is shortened
                    gam.draw_rectangle(status_gid, time_rect).ok();
                    uptime_tv.clear_str();
                    if let Some(timestamp) = localtime.get_local_time_ms() {
                        // we "say" UTC but actually local time is in whatever the local time is
                        let dt = chrono::DateTime::<Utc>::from_utc(
                            NaiveDateTime::from_timestamp(timestamp as i64 / 1000, 0),
                            chrono::offset::Utc
                        );
                        let timestr = dt.format("%H:%M %m/%d").to_string();
                        // TODO: convert dt to an actual local time using the chrono library
                        write!(
                            &mut uptime_tv,
                            "{}",
                            timestr
                        )
                        .unwrap();
                        if let Some(bt) = backup_time {
                            let since_backup = dt.signed_duration_since(bt);
                            if since_backup.num_hours().abs() > BACKUP_EXPIRATION_HOURS {
                                keys.lock().unwrap().do_erase_backup();
                                backup_time = None;
                            }
                        }
                    } else {
                        if pddb_poller.is_mounted_nonblocking() {
                            write!(
                                &mut uptime_tv,
                                "{}",
                                t!("stats.set_time", xous::LANG)
                            ).unwrap();
                        } else {
                            write!(
                                &mut uptime_tv,
                                "{}",
                                t!("stats.mount_pddb", xous::LANG)
                            ).unwrap();
                        }
                    }
                    // use ticktimer, not stats_phase, because stats_phase encodes some phase drift due to task-switching overhead
                    write!(
                        &mut uptime_tv,
                        " {}{}:{:02}:{:02}",
                        t!("stats.uptime", xous::LANG),
                        (elapsed_time / 3_600_000),
                        (elapsed_time / 60_000) % 60,
                        (elapsed_time / 1000) % 60,
                    )
                    .expect("|status: can't write string");
                    gam.post_textview(&mut uptime_tv)
                        .expect("|status: can't draw uptime");
                    if let Some(bounds) = uptime_tv.bounds_computed {
                        if bounds.height() as i16 > screensize.y / 2 + 1 {
                            // the clipping rectangle limits the bounds to the overall height of the status area, so
                            // the overlap between status and secnotes must be managed within this server
                            log::info!("Status text overstepped its intended bound. Forcing secnotes redraw.");
                            secnotes_force_redraw = true;
                        }
                    }
                }
                log::trace!("status redraw## update");
                gam.redraw().expect("|status: couldn't redraw");

                stats_phase = stats_phase.wrapping_add(1);
            }
            Some(StatusOpcode::Reboot) => {
                if ((llio.adc_vbus().unwrap() as u32) * 503) > 150_000 { // 0.005033 * 100_000 against 1.5V * 100_000
                    // power plugged in, do a reboot using a warm boot method
                    susres.reboot(true).expect("couldn't issue reboot command");
                } else {
                    // ensure the self-boosting facility is turned off, this interferes with a cold boot
                    com.set_boost(false).ok();
                    llio.boost_on(false).ok();
                    // do a full cold-boot if the power is cut. This will force a re-load of the SoC contents.
                    gam.shipmode_blank_request().ok();
                    ticktimer.sleep_ms(500).ok(); // screen redraw time after the blank request
                    llio.set_wakeup_alarm(4).expect("couldn't set wakeup alarm");
                    llio.allow_ec_snoop(true).ok();
                    llio.allow_power_off(true).ok();
                    com.power_off_soc().ok();
                    ticktimer.sleep_ms(4000).ok();
                    panic!("system did not reboot");
                }
            }
            Some(StatusOpcode::SubmenuPddb) => {
                ticktimer.sleep_ms(100).ok(); // yield for a moment to allow the previous menu to close
                gam.raise_menu(gam::PDDB_MENU_NAME).expect("couldn't raise PDDB submenu");
            },
            Some(StatusOpcode::SubmenuApp) => {
                ticktimer.sleep_ms(100).ok(); // yield for a moment to allow the previous menu to close
                gam.raise_menu(gam::APP_MENU_NAME).expect("couldn't raise App submenu");
            },
            Some(StatusOpcode::SubmenuKbd) => {
                log::debug!("getting keyboard map");
                let map = kbd.get_keymap().expect("couldn't get key mapping");
                log::info!("setting keymap index to {:?}", map);
                kbd_menumatic.set_index(map.into());
                log::debug!("raising keyboard menu");
                ticktimer.sleep_ms(100).ok(); // yield for a moment to allow the previous menu to close
                gam.raise_menu(gam::KBD_MENU_NAME).expect("couldn't raise keyboard layout submenu");
            },
            Some(StatusOpcode::SetKeyboard) => msg_scalar_unpack!(msg, code, _, _, _, {
                let map = keyboard::KeyMap::from(code);
                kbd.set_keymap(map).expect("couldn't set keyboard mapping");
            }),
            Some(StatusOpcode::SwitchToShellchat) => {
                ticktimer.sleep_ms(100).ok();
                sec_notes.lock().unwrap().remove(&"current_app".to_string());
                sec_notes.lock().unwrap().insert("current_app".to_string(), format!("Running: Shellchat").to_string());
                gam.switch_to_app(gam::APP_NAME_SHELLCHAT, security_tv.token.unwrap()).expect("couldn't raise shellchat");
                secnotes_force_redraw = true;
                send_message(
                    cb_cid,
                    Message::new_scalar(StatusOpcode::Pump.to_usize().unwrap(), 0, 0, 0, 0),
                ).expect("couldn't trigger status update");
            },
            Some(StatusOpcode::SwitchToApp) => msg_scalar_unpack!(msg, index, _, _, _, {
                ticktimer.sleep_ms(100).ok();
                let app_name = app_autogen::app_index_to_name(index).expect("app index not found");
                app_autogen::app_dispatch(&gam, security_tv.token.unwrap(), index).expect("cannot switch to app");
                sec_notes.lock().unwrap().remove(&"current_app".to_string());
                sec_notes.lock().unwrap().insert("current_app".to_string(), format!("Running: {}", app_name).to_string());
                secnotes_force_redraw = true;
                send_message(
                    cb_cid,
                    Message::new_scalar(StatusOpcode::Pump.to_usize().unwrap(), 0, 0, 0, 0),
                ).expect("couldn't trigger status update");
            }),
            Some(StatusOpcode::TrySuspend) => {
                if ((llio.adc_vbus().unwrap() as u32) * 503) > 150_000 {
                    modals.show_notification(t!("mainmenu.cant_sleep", xous::LANG), None).expect("couldn't notify that power is plugged in");
                } else {
                    // log::set_max_level(log::LevelFilter::Debug);
                    susres.initiate_suspend().expect("couldn't initiate suspend op");
                }
            },
            Some(StatusOpcode::BatteryDisconnect) => {
                if ((llio.adc_vbus().unwrap() as u32) * 503) > 150_000 {
                    modals.show_notification(t!("mainmenu.cant_sleep", xous::LANG), None).expect("couldn't notify that power is plugged in");
                } else {
                    gam.shipmode_blank_request().ok();
                    ticktimer.sleep_ms(500).unwrap();
                    llio.allow_ec_snoop(true).unwrap();
                    llio.allow_power_off(true).unwrap();
                    com.ship_mode().unwrap();
                    com.power_off_soc().unwrap();
                }
            },

            Some(StatusOpcode::Keypress) => {
                if !*enabled.lock().unwrap() {
                    log::trace!("ignoring keypress, automatic backlight is disabled");
                    continue
                }
                let mut run_lock = thread_already_running.lock().unwrap();
                match *run_lock {
                    true => {
                        log::trace!("renewing backlight timer");
                        tx.send(BacklightThreadOps::Renew).unwrap();
                        continue
                    },
                    false => {
                        *run_lock = true;
                        com.set_backlight(255, 128).expect("cannot set backlight on");
                        std::thread::spawn({
                            let rx = rx.clone();
                            move || turn_lights_on(rx, thread_conn)
                        });
                    },
                }
            }
            Some(StatusOpcode::TurnLightsOn) => {
                log::trace!("turning lights on");
                com.set_backlight(255, 128).expect("cannot set backlight on");
            },
            Some(StatusOpcode::TurnLightsOff) => {
                log::trace!("turning lights off");
                let mut run_lock = thread_already_running.lock().unwrap();
                *run_lock = false;
                com.set_backlight(0, 0).expect("cannot set backlight off");
            },
            Some(StatusOpcode::PrepareBackup) => {
                // sync the PDDB to disk prior to making backups
                let pddb = pddb::Pddb::new();
                pddb.sync().expect("couldn't synchronize PDDB to disk");
                let mut metadata = root_keys::api::BackupHeader::default();
                // note: default() should set the language correctly by default since it's a systemwide constant
                metadata.timestamp = localtime.get_local_time_ms().unwrap_or(0);
                metadata.xous_ver = ticktimer.get_version_semver().into();
                metadata.soc_ver = llio.soc_gitrev().unwrap().into();
                metadata.wf200_ver = com.get_wf200_fw_rev().unwrap().into();
                metadata.ec_ver = com.get_ec_sw_tag().unwrap().into();
                metadata.op = BackupOp::Backup;
                metadata.dna = llio.soc_dna().unwrap().to_le_bytes();
                let map = kbd.get_keymap().expect("couldn't get key mapping");
                let map_serialize: BackupKeyboardLayout = map.into();
                metadata.kbd_layout = map_serialize.into();
                keys.lock().unwrap().do_create_backup_ux_flow(metadata);
            }
            Some(StatusOpcode::Quit) => {
                xous::return_scalar(msg.sender, 1).ok();
                break;
            }
            None => {
                log::error!("|status: received unknown Opcode");
            }
        }
    }
    log::trace!("status thread exit, destroying servers");
    unsafe {
        if let Some(cb) = CB_TO_MAIN_CONN {
            xous::disconnect(cb).unwrap();
        }
    }
    unsafe {
        xous::disconnect(pump_conn).unwrap();
    }
    xns.unregister_server(status_sid).unwrap();
    xous::destroy_server(status_sid).unwrap();
    log::trace!("status thread quitting");
    xous::terminate_process(0)
}

enum BacklightThreadOps {
    /// Renew renews the backlight timer for another instance of standard_duration.
    Renew,

    /// Stop stops the background backlight thread.
    Stop,
}

fn turn_lights_on(rx: Box<Receiver<BacklightThreadOps>>, cid: xous::CID) {
    let standard_duration = std::time::Duration::from_secs(10);

    let mut timeout = std::time::Instant::now() + standard_duration;

    let mut total_waited = 0;

    loop {
        select! {
            recv(rx) -> op => {
                match op.unwrap() {
                    BacklightThreadOps::Renew => {
                        timeout = std::time::Instant::now() + standard_duration;
                        total_waited += 1;
                    },
                    BacklightThreadOps::Stop => {
                        log::trace!("received Stop op, killing background backlight thread");
                        xous::send_message(cid, xous::Message::new_scalar(StatusOpcode::TurnLightsOff.to_usize().unwrap(), 0,0,0,0)).unwrap();
                        return;
                    },
                }
            },
            recv(at(timeout)) -> _ => {
                log::trace!("timeout finished, total re-waited {}, returning!", total_waited);
                xous::send_message(cid, xous::Message::new_scalar(StatusOpcode::TurnLightsOff.to_usize().unwrap(), 0,0,0,0)).unwrap();
                break;
            }
        };
    }
}<|MERGE_RESOLUTION|>--- conflicted
+++ resolved
@@ -10,11 +10,8 @@
 use kbdmenu::*;
 mod app_autogen;
 mod time;
-<<<<<<< HEAD
+mod ecup;
 mod wifi;
-=======
-mod ecup;
->>>>>>> 44afbd76
 
 use com::api::*;
 use root_keys::api::{BackupOp, BackupKeyboardLayout};
@@ -631,9 +628,6 @@
     #[cfg(any(target_os = "none", target_os = "xous"))]
     llio.clear_wakeup_alarm().unwrap(); // this is here to clear any wake-up alarms that were set by a prior coldboot command
 
-<<<<<<< HEAD
-    wifi::start_background_thread();
-=======
     // spawn a thread to auto-mount the PDDB
     let _ = thread::spawn({
         move || {
@@ -642,7 +636,8 @@
             pddb::Pddb::new().try_mount();
         }
     });
->>>>>>> 44afbd76
+
+    wifi::start_background_thread();
 
     pump_run.store(true, Ordering::Relaxed); // start status thread updating
     loop {
