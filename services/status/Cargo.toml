[package]
authors = ["bunnie <bunnie@kosagi.com>"]
description = "Status bar for Xous"
edition = "2018"
name = "status"
version = "0.1.0"

# Dependency versions enforced by Cargo.lock.
[dependencies]
com = {path = "../com"}
content-plugin-api = {path = "../content-plugin-api"}
log = "0.4.14"
<<<<<<< HEAD
log-server = {package = "xous-api-log", version = "0.1.20"}
ticktimer-server = {package = "xous-api-ticktimer", version = "0.9.20"}
trng = {path = "../trng"}
llio = {path = "../llio"}
xous = "0.9.26"
xous-ipc = "0.9.26"
xous-names = {package = "xous-api-names", version = "0.9.22"}
graphics-server = {path = "../graphics-server"}
gam = {path = "../gam"}
locales = {path = "../../locales"}
susres = {package = "xous-api-susres", version = "0.9.20"}
=======
log-server = {package = "xous-api-log", version = "0.1.18"}
ticktimer-server = {package = "xous-api-ticktimer", version = "0.9.18"}
trng = {path = "../trng"}
llio = {path = "../llio"}
xous = "0.9.24"
xous-ipc = "0.9.24"
xous-names = {package = "xous-api-names", version = "0.9.20"}
graphics-server = {path = "../graphics-server"}
gam = {path = "../gam"}
locales = {path = "../../locales"}
susres = {package = "xous-api-susres", version = "0.9.18"}
>>>>>>> be6f898e
root-keys = {path = "../root-keys"}
modals = {path = "../modals"}
pddb = {path = "../pddb"}
net = {path = "../net"}
keyboard = {path = "../keyboard"}
usb-device-xous = {path="../usb-device-xous"}
codec = {path="../codec"}
userprefs = {path = "../../libs/userprefs"}

num-derive = {version = "0.3.3", default-features = false}
num-traits = {version = "0.2.14", default-features = false}
rkyv = {version = "0.4.3", default-features = false, features = ["const_generics"]}

chrono = {version = "0.4.19", default-features = false, features = ["std"]}
sntpc = {version = "0.3.1"} #, features = ["log"]
crossbeam = "0.8.2"

sha2 = {path="../engine-sha512"}
digest = "0.9.0"
xous-semver = "0.1.2"
com_rs-ref = {path = "../../imports/com_rs-ref"}

<<<<<<< HEAD
utralib = {version = "0.1.11", optional = true, default-features = false }
=======
utralib = {version = "0.1.9", optional = true, default-features = false }
crossbeam-utils = "0.8.12"
>>>>>>> be6f898e

# short circuit the datetime call on hosted mode
[target.'cfg(any(windows,unix))'.dependencies]
chrono = "0.4.19"

[features]
precursor = ["utralib/precursor"]
hosted = ["utralib/hosted"]
renode = ["utralib/renode"]
debugprint = []
braille = [] # used for braille mode, so console isn't overwhelmed with status
tts = []
# default = ["debugprint"] # "debugprint"
dbg-ecupdate = []
ditherpunk = []
test-rekey = []
default = []<|MERGE_RESOLUTION|>--- conflicted
+++ resolved
@@ -10,7 +10,6 @@
 com = {path = "../com"}
 content-plugin-api = {path = "../content-plugin-api"}
 log = "0.4.14"
-<<<<<<< HEAD
 log-server = {package = "xous-api-log", version = "0.1.20"}
 ticktimer-server = {package = "xous-api-ticktimer", version = "0.9.20"}
 trng = {path = "../trng"}
@@ -22,19 +21,6 @@
 gam = {path = "../gam"}
 locales = {path = "../../locales"}
 susres = {package = "xous-api-susres", version = "0.9.20"}
-=======
-log-server = {package = "xous-api-log", version = "0.1.18"}
-ticktimer-server = {package = "xous-api-ticktimer", version = "0.9.18"}
-trng = {path = "../trng"}
-llio = {path = "../llio"}
-xous = "0.9.24"
-xous-ipc = "0.9.24"
-xous-names = {package = "xous-api-names", version = "0.9.20"}
-graphics-server = {path = "../graphics-server"}
-gam = {path = "../gam"}
-locales = {path = "../../locales"}
-susres = {package = "xous-api-susres", version = "0.9.18"}
->>>>>>> be6f898e
 root-keys = {path = "../root-keys"}
 modals = {path = "../modals"}
 pddb = {path = "../pddb"}
@@ -57,12 +43,7 @@
 xous-semver = "0.1.2"
 com_rs-ref = {path = "../../imports/com_rs-ref"}
 
-<<<<<<< HEAD
 utralib = {version = "0.1.11", optional = true, default-features = false }
-=======
-utralib = {version = "0.1.9", optional = true, default-features = false }
-crossbeam-utils = "0.8.12"
->>>>>>> be6f898e
 
 # short circuit the datetime call on hosted mode
 [target.'cfg(any(windows,unix))'.dependencies]
