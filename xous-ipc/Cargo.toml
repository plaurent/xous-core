--- conflicted
+++ resolved
@@ -4,20 +4,12 @@
 edition = "2018"
 license = "MIT OR Apache-2.0"
 name = "xous-ipc"
-<<<<<<< HEAD
-version = "0.9.21"
-=======
 version = "0.9.22"
->>>>>>> f8a66430
 repository = "https://github.com/betrusted-io/xous-core/"
 homepage = "https://betrusted.io/"
 
 # Dependency versions enforced by Cargo.lock.
 [dependencies]
-<<<<<<< HEAD
-xous = "0.9.21"
-=======
 xous = "0.9.22"
->>>>>>> f8a66430
 bitflags = {version = "1"}
 rkyv = {version = "0.4.3", features = ["const_generics"], default-features = false}