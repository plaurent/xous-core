--- conflicted
+++ resolved
@@ -3,11 +3,7 @@
 <device schemaVersion="1.1" xmlns:xs="http://www.w3.org/2001/XMLSchema-instance" xs:noNamespaceSchemaLocation="CMSIS-SVD.xsd" >
     <vendor>litex</vendor>
     <name>SOC</name>
-<<<<<<< HEAD
-    <description><![CDATA[Litex SoC 2021-07-13 22:01:40]]></description>
-=======
     <description><![CDATA[Litex SoC 2021-07-13 22:02:21]]></description>
->>>>>>> 7cd8b410
 
     <addressUnitBits>8</addressUnitBits>
     <width>32</width>
@@ -3584,11 +3580,7 @@
                     <name>SEED1</name>
                     <description><![CDATA[Bits 32-63 of `SEED_SEED`. Seed used for the build]]></description>
                     <addressOffset>0x0000</addressOffset>
-<<<<<<< HEAD
-                    <resetValue>0x428fbb01</resetValue>
-=======
                     <resetValue>0x4b40c4ec</resetValue>
->>>>>>> 7cd8b410
                     <size>32</size>
                     <fields>
                         <field>
@@ -3603,11 +3595,7 @@
                     <name>SEED0</name>
                     <description><![CDATA[Bits 0-31 of `SEED_SEED`.]]></description>
                     <addressOffset>0x0004</addressOffset>
-<<<<<<< HEAD
-                    <resetValue>0x6bfadeed</resetValue>
-=======
                     <resetValue>0x3e6e25f8</resetValue>
->>>>>>> 7cd8b410
                     <size>32</size>
                     <fields>
                         <field>
