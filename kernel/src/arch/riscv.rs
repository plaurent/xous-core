--- conflicted
+++ resolved
@@ -55,15 +55,12 @@
 /// Put the core to sleep until an interrupt hits. Returns `true`
 /// to indicate the kernel should not exit.
 pub fn idle() -> bool {
-<<<<<<< HEAD
     let mut wfi_kernel_csr = CSR::new(WFI_KERNEL.base as *mut u32);
 
-=======
->>>>>>> d5318ba6
     // Issue `wfi`. This will return as soon as an external interrupt
     // is available.
     if false {
-        // "traditional" path for stopping a clock
+        // "traditional" path for stopping a clock - effectively a NOP, doesn't do anything
         unsafe { riscv::asm::wfi() };
     } else {
         // this invokes Precusor-SoC specific path to gate clocks:
