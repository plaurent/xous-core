--- conflicted
+++ resolved
@@ -21,13 +21,8 @@
 debug-print = []
 print-panics = []
 report-memory = ["stats_alloc"]
-<<<<<<< HEAD
 # default = ["print-panics", "debug-print"]
 default = []
-=======
-default = ["print-panics", "debug-print"]
-# default = []
->>>>>>> f6c3d955
 
 [target.'cfg(any(windows, unix))'.dependencies]
 lazy_static = "1.4"
