--- conflicted
+++ resolved
@@ -49,7 +49,6 @@
             }
         }
     },
-<<<<<<< HEAD
     "hidv2": {
         "context_name": "HID v2 demo",
         "menu_name": {
@@ -57,7 +56,7 @@
                 "en": "HID v2 demo"
             }
         }
-=======
+    },
     "mtxchat": {
         "context_name": "[matrix]",
         "menu_name": {
@@ -70,7 +69,6 @@
             }
         },
         "submenu": 1
->>>>>>> d7d2065f
     },
     "mtxcli": {
         "context_name": "Matrix cli",
