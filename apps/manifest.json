--- conflicted
+++ resolved
@@ -24,15 +24,13 @@
             }
         }
     },
-<<<<<<< HEAD
     "book": {
         "context_name": "Book",
         "menu_name": {
             "appmenu.book": {
                 "en": "Book"
             }
-        }
-=======
+    },
     "chat-test": {
         "context_name": "Chat UI test",
         "menu_name": {
@@ -45,7 +43,6 @@
             }
         },
         "submenu": 1
->>>>>>> b2a5230a
     },
     "hello": {
         "context_name": "Hello World",
