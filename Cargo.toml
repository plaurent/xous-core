[workspace]
default-members = [
  "services/xous-log",
  "services/xous-ticktimer",
  "services/xous-names",
  "services/xous-susres",
  "services/graphics-server",
  "services/keyboard",
  "services/com",
  "services/trng",
  "services/gam",
  "services/status",
  "services/ime-plugin-api",
  "services/ime-frontend",
  "services/ime-plugin-shell",
  "services/content-plugin-api",
  "services/shellchat",
  "services/llio",
  "services/codec",
  "services/engine-sha512",
  "services/engine-25519",
  "services/aes",
  "services/spinor",
  "services/root-keys",
  "services/jtag",
  "services/pddb",
  "services/net",
  "services/dns",
  "services/modals",
  "services/usb-device-xous",
  "services/early_settings",
  "libs/userprefs"
]
members = [
  "xous-ipc",
  "xous-rs",
  "tools",
  "services/graphics-server",
  "services/xous-log",
  "services/xous-ticktimer",
  "services/xous-susres",
  "services/xous-names",
  "services/aes-test",
  "services/com",
  "services/keyboard",
  "services/kernel-test",
  "services/ticktimer-test-client",
  "services/trng",
  "services/gam",
  "services/status",
  "services/ime-frontend",
  "services/ime-plugin-shell",
  "services/ime-plugin-tts",
  "services/shellchat",
  "svd2repl",
  "svd2utra",
  "xtask",
  "imports/getrandom",
  "services/ime-plugin-api",
  "services/content-plugin-api",
  "services/llio",
  "services/codec",
  "services/engine-sha512",
  "services/engine-25519",
  "services/aes",
  "services/spinor",
  "services/root-keys",
  "services/jtag",
  "tools/wycheproof-import",
  "services/pddb",
  "services/net",
  "services/dns",
  "services/modals",
  "services/early_settings",
  "apps/ball",
  "apps/hello",
  "apps/mtxcli",
  "apps/repl",
  "apps/vault",
  "apps/vault/tools/vaultbackup-rs",
  "apps/transientdisk",
  "services/libstd-test",
  "services/ffi-test",
  "services/tts",
<<<<<<< HEAD
  "services/test-spawn",
  # "services/test-spawn/spawn",
  "services/app-loader/spawn",
=======
  #"services/test-spawn",
  #"services/test-spawn/spawn",
>>>>>>> ced25025
  "services/usb-test",
  "services/usb-device-xous",
  "tools/perflib",
  "kernel",
  "loader",
  "libs/userprefs",
  "services/app-loader"
]
resolver = "2"

# These packages have custom RUSTFLAGS, so if they
# were included in the workspace they would cause
# packages to be rebuilt every time they were touched.
# Keep them out of the main workspace.
exclude = [
  "utralib",  # Exclude UTRA, since it is machine-generated.
  "locales",  # exclude because it is machine-generated
  "xtask",
  # exclude the API crates, as they are domiciled here but referenced via crates.io
  "api/xous-api-log",
  "api/xous-api-names",
  "api/xous-api-susres",
  "api/xous-api-ticktimer",
  # The "packing" crate is forked and is a separate workspace
  "libs/mass-storage/packing",
]

[profile.release]
codegen-units = 1 # 1 better optimizations
debug = false
strip = false
lto = "fat"
incremental = true
#panic = "abort" # Remove panic output, which can reduce file size
#opt-level = 1  # z,s: Optimize for size instead of performance; 1 for easier debugging

# prefer hardware-accelerated versions of services
[patch.crates-io.sha2]
path = "services/engine-sha512"

[patch.crates-io.aes]
path = "services/aes"

[patch.crates-io.curve25519-dalek]
git="https://github.com/betrusted-io/curve25519-dalek.git"
branch="main"
#path = "../curve25519-dalek"  # when doing local dev work
# feature overrides are specified at the crate level

[patch."https://github.com/betrusted-io/xous-engine-25519.git"]
engine-25519 = {path = "services/engine-25519"}

[patch.crates-io.usb-device]
git="https://github.com/betrusted-io/usb-device.git"
branch="main"
# local dev shortcuts
#path = "../usb-device"
#[patch.crates-io.usbd-human-interface-device]
#path = "../usbd-human-interface-device"

[patch.crates-io.getrandom]
path = "imports/getrandom"

[patch.crates-io.ring]
# path = "../ring-xous"  # for local dev only
git="https://github.com/betrusted-io/ring-xous"
rev="4296c2e7904898766cf7d8d589759a129794783b" # use the commitref because we're still updating the branch
#branch="0.16.20-cleanup"

######################################################
### PATCHES TO DEV/TEST XOUS KERNEL CODE
###
### The kernel is published to crates.io, and all the packages in Xous are configured to get
### the kernel from crates.io and NOT the local tree.
###
### When making changes to the kernel, you must activate some or all of the patches below
### for the local sources to "see" the changes.
### You will also need to compile with `--no-verify` to acknowledge that you are doing local
### source development and accept that what's on crates.io doesn't match what's inside this tree.
#######################################################

### Selectively patch in these crates, or more, as needed depending on your dev activity
# [patch.crates-io.utralib]
# path = "./utralib"
# [patch.crates-io.svd2utra]
# path = "./svd2utra"
# [patch.crates-io.xous]
# path = "./xous-rs"
# [patch.crates-io.xous-ipc]
# path = "./xous-ipc"
# [patch.crates-io.xous-api-names]
# path = "./api/xous-api-names"
# [patch.crates-io.xous-api-susres]
# path = "./api/xous-api-susres"
# [patch.crates-io.xous-api-log]
# path = "./api/xous-api-log"
# [patch.crates-io.xous-api-ticktimer]
# path = "./api/xous-api-ticktimer"<|MERGE_RESOLUTION|>--- conflicted
+++ resolved
@@ -82,14 +82,9 @@
   "services/libstd-test",
   "services/ffi-test",
   "services/tts",
-<<<<<<< HEAD
   "services/test-spawn",
   # "services/test-spawn/spawn",
   "services/app-loader/spawn",
-=======
-  #"services/test-spawn",
-  #"services/test-spawn/spawn",
->>>>>>> ced25025
   "services/usb-test",
   "services/usb-device-xous",
   "tools/perflib",
