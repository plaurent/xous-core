[workspace]
default-members = [
  "services/xous-log",
  "services/xous-ticktimer",
  "services/xous-names",
  "services/xous-susres",
  "services/graphics-server",
  "services/keyboard",
  "services/com",
  "services/trng",
  "services/gam",
  "services/status",
  "services/ime-plugin-api",
  "services/ime-frontend",
  "services/ime-plugin-shell",
  "services/content-plugin-api",
  "services/shellchat",
  "services/llio",
  "services/codec",
  "services/engine-sha512",
  "services/engine-25519",
  "services/aes",
  "services/spinor",
  "services/root-keys",
  "services/jtag",
  "services/pddb",
  "services/net",
  "services/dns",
  "services/modals",
  "services/usb-device-xous",
  "services/early_settings",
  "libs/userprefs"
]
members = [
  "xous-ipc",
  "xous-rs",
  "tools",
  "services/graphics-server",
  "services/xous-log",
  "services/xous-ticktimer",
  "services/xous-susres",
  "services/xous-names",
  "services/aes-test",
  "services/com",
  "services/keyboard",
  "services/kernel-test",
  "services/ticktimer-test-client",
  "services/trng",
  "services/gam",
  "services/status",
  "services/ime-frontend",
  "services/ime-plugin-shell",
  "services/ime-plugin-tts",
  "services/shellchat",
  "svd2repl",
  "svd2utra",
  "xtask",
  "imports/getrandom",
  "services/ime-plugin-api",
  "services/content-plugin-api",
  "services/llio",
  "services/codec",
  "services/engine-sha512",
  "services/engine-25519",
  "services/aes",
  "services/spinor",
  "services/root-keys",
  "services/jtag",
  "tools/wycheproof-import",
  "services/pddb",
  "services/net",
  "services/dns",
  "services/modals",
  "services/early_settings",
  "apps/app-loader",
  "apps/app-loader/spawn",
  "apps/ball",
  "apps/hello",
  "apps/mtxchat",
  "apps/mtxcli",
  "apps/repl",
<<<<<<< HEAD
  "apps/edlin",
=======
  "apps/sigchat",
>>>>>>> 0673ad91
  "apps/vault",
  "apps/vault/tools/vaultbackup-rs",
  "apps/transientdisk",
  "apps/chat-test",
  "services/libstd-test",
  "services/ffi-test",
  "services/tts",
  "services/cram-console",
  "services/cram-mbox1",
  "services/cram-mbox2",
  #"services/test-spawn",
  #"services/test-spawn/spawn",
  "services/usb-test",
  "services/usb-device-xous",
  "tools/perflib",
  "kernel",
  "loader",
  "libs/chat",
  "libs/userprefs",
  "libs/tls",
  "libs/xous-pio",
  "libs/xous-pl230",
]
resolver = "2"

# These packages have custom RUSTFLAGS, so if they
# were included in the workspace they would cause
# packages to be rebuilt every time they were touched.
# Keep them out of the main workspace.
exclude = [
  "utralib",  # Exclude UTRA, since it is machine-generated.
  "locales",  # exclude because it is machine-generated
  "xtask",
  # exclude the API crates, as they are domiciled here but referenced via crates.io
  "api/xous-api-log",
  "api/xous-api-names",
  "api/xous-api-susres",
  "api/xous-api-ticktimer",
  # The "packing" crate is forked and is a separate workspace
  "libs/mass-storage/packing",
]

[profile.release]
codegen-units = 1 # 1 better optimizations
debug = false
strip = false
lto = "fat"
incremental = true
#panic = "abort" # Remove panic output, which can reduce file size
opt-level = "s"  # z,s: Optimize for size instead of performance; 1 for easier debugging; comment out for "best performance" (but in Rust 1.72 this causes regressions)

# prefer hardware-accelerated versions of services
[patch.crates-io.sha2]
path = "services/engine-sha512"

[patch.crates-io.aes]
path = "services/aes"

[patch.crates-io.curve25519-dalek]
git="https://github.com/betrusted-io/curve25519-dalek.git"
branch="main"
#path = "../curve25519-dalek"  # when doing local dev work
# feature overrides are specified at the crate level

[patch."https://github.com/betrusted-io/xous-engine-25519.git"]
engine-25519 = {path = "services/engine-25519"}

[patch.crates-io.usb-device]
git="https://github.com/betrusted-io/usb-device.git"
branch="main"
# local dev shortcuts
#path = "../usb-device"

[patch.crates-io.getrandom]
path = "imports/getrandom"

[patch.crates-io.ring]
# path = "../ring-xous"  # for local dev only
git="https://github.com/betrusted-io/ring-xous"
rev="4296c2e7904898766cf7d8d589759a129794783b" # use the commitref because we're still updating the branch
#branch="0.16.20-cleanup"

######################################################
### PATCHES TO DEV/TEST XOUS KERNEL CODE
###
### The kernel is published to crates.io, and all the packages in Xous are configured to get
### the kernel from crates.io and NOT the local tree.
###
### When making changes to the kernel, you must activate some or all of the patches below
### for the local sources to "see" the changes.
### You will also need to compile with `--no-verify` to acknowledge that you are doing local
### source development and accept that what's on crates.io doesn't match what's inside this tree.
#######################################################

### Selectively patch in these crates, or more, as needed depending on your dev activity
[patch.crates-io.utralib]
path = "./utralib"
[patch.crates-io.svd2utra]
path = "./svd2utra"
# [patch.crates-io.xous]
# path = "./xous-rs"
# [patch.crates-io.xous-ipc]
# path = "./xous-ipc"
# [patch.crates-io.xous-api-names]
# path = "./api/xous-api-names"
# [patch.crates-io.xous-api-susres]
# path = "./api/xous-api-susres"
# [patch.crates-io.xous-api-log]
# path = "./api/xous-api-log"
# [patch.crates-io.xous-api-ticktimer]
# path = "./api/xous-api-ticktimer"<|MERGE_RESOLUTION|>--- conflicted
+++ resolved
@@ -79,11 +79,7 @@
   "apps/mtxchat",
   "apps/mtxcli",
   "apps/repl",
-<<<<<<< HEAD
-  "apps/edlin",
-=======
   "apps/sigchat",
->>>>>>> 0673ad91
   "apps/vault",
   "apps/vault/tools/vaultbackup-rs",
   "apps/transientdisk",
